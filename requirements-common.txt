--- conflicted
+++ resolved
@@ -8,12 +8,7 @@
 transformers >= 4.48.2  # Required for Bamba model and Transformers backend.
 tokenizers >= 0.19.1  # Required for Llama 3.
 protobuf # Required by LlamaTokenizer.
-<<<<<<< HEAD
-fastapi[standard] >= 0.107.0, < 0.113.0; python_version < '3.9'
-fastapi[standard]  >= 0.107.0, != 0.113.*, != 0.114.0; python_version >= '3.9'
-=======
 fastapi[standard] >= 0.115.0 # Required by FastAPI's form models in the OpenAI API server's audio transcriptions endpoint.
->>>>>>> bab9c19d
 aiohttp
 openai >= 1.52.0 # Ensure modern openai package (ensure types module present and max_completion_tokens field support)
 pydantic >= 2.9
