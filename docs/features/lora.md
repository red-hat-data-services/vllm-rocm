--- conflicted
+++ resolved
@@ -279,7 +279,6 @@
 
 To this end, we allow registration of default multimodal LoRAs to handle this automatically, where users can map each modality to a LoRA adapter to automatically apply it when the corresponding inputs are present. Note that currently, we only allow one LoRA per prompt; if several modalities are provided, each of which are registered to a given modality, none of them will be applied.
 
-<<<<<<< HEAD
 Example usage for offline inference:
 
 ```python
@@ -338,66 +337,6 @@
     ),
 )
 ```
-=======
-??? code "Example usage for offline inference"
-
-    ```python
-    from transformers import AutoTokenizer
-    from vllm import LLM, SamplingParams
-    from vllm.assets.audio import AudioAsset
-
-    model_id = "ibm-granite/granite-speech-3.3-2b"
-    tokenizer = AutoTokenizer.from_pretrained(model_id)
-
-    def get_prompt(question: str, has_audio: bool):
-        """Build the input prompt to send to vLLM."""
-        if has_audio:
-            question = f"<|audio|>{question}"
-        chat = [
-            {
-                "role": "user",
-                "content": question
-            }
-        ]
-        return tokenizer.apply_chat_template(chat, tokenize=False)
-
-
-    llm = LLM(
-        model=model_id,
-        enable_lora=True,
-        max_lora_rank=64,
-        max_model_len=2048,
-        limit_mm_per_prompt={"audio": 1},
-        # Will always pass a `LoRARequest` with the `model_id`
-        # whenever audio is contained in the request data.
-        default_mm_loras = {"audio": model_id},
-        enforce_eager=True,
-    )
-
-    question = "can you transcribe the speech into a written format?"
-    prompt_with_audio = get_prompt(
-        question=question,
-        has_audio=True,
-    )
-    audio = AudioAsset("mary_had_lamb").audio_and_sample_rate
-
-    inputs = {
-        "prompt": prompt_with_audio,
-        "multi_modal_data": {
-            "audio": audio,
-        }
-    }
-
-
-    outputs = llm.generate(
-        inputs,
-        sampling_params=SamplingParams(
-            temperature=0.2,
-            max_tokens=64,
-        ),
-    )
-    ```
->>>>>>> 297ea4e5
 
 You can also pass a json dictionary of `--default-mm-loras` mapping modalities to LoRA model IDs. For example, when starting the server:
 
