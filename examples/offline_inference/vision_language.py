# SPDX-License-Identifier: Apache-2.0
"""
This example shows how to use vLLM for running offline inference with
the correct prompt format on vision language models for text generation.

For most models, the prompt format should follow corresponding examples
on HuggingFace model repository.
"""

import os
import random
from contextlib import contextmanager
from dataclasses import asdict
from typing import NamedTuple, Optional

from huggingface_hub import snapshot_download
from transformers import AutoTokenizer

from vllm import LLM, EngineArgs, SamplingParams
from vllm.assets.image import ImageAsset
from vllm.assets.video import VideoAsset
from vllm.lora.request import LoRARequest
from vllm.multimodal.image import convert_image_mode
from vllm.utils import FlexibleArgumentParser


class ModelRequestData(NamedTuple):
    engine_args: EngineArgs
    prompts: list[str]
    stop_token_ids: Optional[list[int]] = None
    lora_requests: Optional[list[LoRARequest]] = None


# NOTE: The default `max_num_seqs` and `max_model_len` may result in OOM on
# lower-end GPUs.
# Unless specified, these settings have been tested to work on a single L4.


# Aria
def run_aria(questions: list[str], modality: str) -> ModelRequestData:
    assert modality == "image"
    model_name = "rhymes-ai/Aria"

    # NOTE: Need L40 (or equivalent) to avoid OOM
    engine_args = EngineArgs(
        model=model_name,
        max_model_len=4096,
        max_num_seqs=2,
        dtype="bfloat16",
        limit_mm_per_prompt={modality: 1},
    )

    prompts = [
        (
            f"<|im_start|>user\n<fim_prefix><|img|><fim_suffix>{question}"
            "<|im_end|>\n<|im_start|>assistant\n"
        )
        for question in questions
    ]

    stop_token_ids = [93532, 93653, 944, 93421, 1019, 93653, 93519]

    return ModelRequestData(
        engine_args=engine_args,
        prompts=prompts,
        stop_token_ids=stop_token_ids,
    )


# Aya Vision
def run_aya_vision(questions: list[str], modality: str) -> ModelRequestData:
    assert modality == "image"
    model_name = "CohereForAI/aya-vision-8b"

    engine_args = EngineArgs(
        model=model_name,
        max_model_len=2048,
        max_num_seqs=2,
        mm_processor_kwargs={"crop_to_patches": True},
        limit_mm_per_prompt={modality: 1},
    )
    prompts = [
        f"<|START_OF_TURN_TOKEN|><|USER_TOKEN|><image>{question}<|END_OF_TURN_TOKEN|><|START_OF_TURN_TOKEN|><|CHATBOT_TOKEN|>"
        for question in questions
    ]
    return ModelRequestData(
        engine_args=engine_args,
        prompts=prompts,
    )


# BLIP-2
def run_blip2(questions: list[str], modality: str) -> ModelRequestData:
    assert modality == "image"

    # BLIP-2 prompt format is inaccurate on HuggingFace model repository.
    # See https://huggingface.co/Salesforce/blip2-opt-2.7b/discussions/15#64ff02f3f8cf9e4f5b038262 #noqa
    prompts = [f"Question: {question} Answer:" for question in questions]
    engine_args = EngineArgs(
        model="Salesforce/blip2-opt-6.7b",
        limit_mm_per_prompt={modality: 1},
    )

    return ModelRequestData(
        engine_args=engine_args,
        prompts=prompts,
    )


# Chameleon
def run_chameleon(questions: list[str], modality: str) -> ModelRequestData:
    assert modality == "image"

    prompts = [f"{question}<image>" for question in questions]
    engine_args = EngineArgs(
        model="facebook/chameleon-7b",
        max_model_len=4096,
        max_num_seqs=2,
        limit_mm_per_prompt={modality: 1},
    )

    return ModelRequestData(
        engine_args=engine_args,
        prompts=prompts,
    )


# Deepseek-VL2
def run_deepseek_vl2(questions: list[str], modality: str) -> ModelRequestData:
    assert modality == "image"

    model_name = "deepseek-ai/deepseek-vl2-tiny"

    engine_args = EngineArgs(
        model=model_name,
        max_model_len=4096,
        max_num_seqs=2,
        hf_overrides={"architectures": ["DeepseekVLV2ForCausalLM"]},
        limit_mm_per_prompt={modality: 1},
    )

    prompts = [
        f"<|User|>: <image>\n{question}\n\n<|Assistant|>:" for question in questions
    ]

    return ModelRequestData(
        engine_args=engine_args,
        prompts=prompts,
    )


# Florence2
def run_florence2(questions: list[str], modality: str) -> ModelRequestData:
    assert modality == "image"

    engine_args = EngineArgs(
        model="microsoft/Florence-2-large",
        tokenizer="Isotr0py/Florence-2-tokenizer",
        max_model_len=4096,
        max_num_seqs=2,
        trust_remote_code=True,
        dtype="bfloat16",
        limit_mm_per_prompt={modality: 1},
    )

    prompts = ["<MORE_DETAILED_CAPTION>" for _ in questions]

    return ModelRequestData(
        engine_args=engine_args,
        prompts=prompts,
    )


# Fuyu
def run_fuyu(questions: list[str], modality: str) -> ModelRequestData:
    assert modality == "image"

    prompts = [f"{question}\n" for question in questions]
    engine_args = EngineArgs(
        model="adept/fuyu-8b",
        max_model_len=2048,
        max_num_seqs=2,
        limit_mm_per_prompt={modality: 1},
    )

    return ModelRequestData(
        engine_args=engine_args,
        prompts=prompts,
    )


# Gemma 3
def run_gemma3(questions: list[str], modality: str) -> ModelRequestData:
    assert modality == "image"
    model_name = "google/gemma-3-4b-it"

    engine_args = EngineArgs(
        model=model_name,
        max_model_len=2048,
        max_num_seqs=2,
        mm_processor_kwargs={"do_pan_and_scan": True},
        limit_mm_per_prompt={modality: 1},
    )

    prompts = [
        (
            "<bos><start_of_turn>user\n"
            f"<start_of_image>{question}<end_of_turn>\n"
            "<start_of_turn>model\n"
        )
        for question in questions
    ]

    return ModelRequestData(
        engine_args=engine_args,
        prompts=prompts,
    )


# GLM-4v
def run_glm4v(questions: list[str], modality: str) -> ModelRequestData:
    assert modality == "image"
    model_name = "THUDM/glm-4v-9b"

    engine_args = EngineArgs(
        model=model_name,
        max_model_len=2048,
        max_num_seqs=2,
        trust_remote_code=True,
        enforce_eager=True,
        hf_overrides={"architectures": ["GLM4VForCausalLM"]},
        limit_mm_per_prompt={modality: 1},
    )

    prompts = [
        f"<|user|>\n<|begin_of_image|><|endoftext|><|end_of_image|>\
        {question}<|assistant|>"
        for question in questions
    ]

    stop_token_ids = [151329, 151336, 151338]

    return ModelRequestData(
        engine_args=engine_args,
        prompts=prompts,
        stop_token_ids=stop_token_ids,
    )


# H2OVL-Mississippi
def run_h2ovl(questions: list[str], modality: str) -> ModelRequestData:
    assert modality == "image"

    model_name = "h2oai/h2ovl-mississippi-800m"

    engine_args = EngineArgs(
        model=model_name,
        trust_remote_code=True,
        max_model_len=8192,
        limit_mm_per_prompt={modality: 1},
    )

    tokenizer = AutoTokenizer.from_pretrained(model_name, trust_remote_code=True)
    messages = [
        [{"role": "user", "content": f"<image>\n{question}"}] for question in questions
    ]
    prompts = tokenizer.apply_chat_template(
        messages, tokenize=False, add_generation_prompt=True
    )

    # Stop tokens for H2OVL-Mississippi
    # https://huggingface.co/h2oai/h2ovl-mississippi-800m
    stop_token_ids = [tokenizer.eos_token_id]

    return ModelRequestData(
        engine_args=engine_args,
        prompts=prompts,
        stop_token_ids=stop_token_ids,
    )


# Idefics3-8B-Llama3
def run_idefics3(questions: list[str], modality: str) -> ModelRequestData:
    assert modality == "image"
    model_name = "HuggingFaceM4/Idefics3-8B-Llama3"

    engine_args = EngineArgs(
        model=model_name,
        max_model_len=8192,
        max_num_seqs=2,
        enforce_eager=True,
        # if you are running out of memory, you can reduce the "longest_edge".
        # see: https://huggingface.co/HuggingFaceM4/Idefics3-8B-Llama3#model-optimizations
        mm_processor_kwargs={
            "size": {"longest_edge": 3 * 364},
        },
        limit_mm_per_prompt={modality: 1},
    )
    prompts = [
        (f"<|begin_of_text|>User:<image>{question}<end_of_utterance>\nAssistant:")
        for question in questions
    ]

    return ModelRequestData(
        engine_args=engine_args,
        prompts=prompts,
    )


# SmolVLM2-2.2B-Instruct
def run_smolvlm(questions: list[str], modality: str) -> ModelRequestData:
    assert modality == "image"
    model_name = "HuggingFaceTB/SmolVLM2-2.2B-Instruct"

    engine_args = EngineArgs(
        model=model_name,
        max_model_len=8192,
        max_num_seqs=2,
        enforce_eager=True,
        mm_processor_kwargs={
            "max_image_size": {"longest_edge": 384},
        },
        limit_mm_per_prompt={modality: 1},
    )
    prompts = [
        (f"<|im_start|>User:<image>{question}<end_of_utterance>\nAssistant:")
        for question in questions
    ]

    return ModelRequestData(
        engine_args=engine_args,
        prompts=prompts,
    )


# InternVL
def run_internvl(questions: list[str], modality: str) -> ModelRequestData:
    model_name = "OpenGVLab/InternVL3-2B"

    engine_args = EngineArgs(
        model=model_name,
        trust_remote_code=True,
        max_model_len=8192,
        limit_mm_per_prompt={modality: 1},
    )

    if modality == "image":
        placeholder = "<image>"
    elif modality == "video":
        placeholder = "<video>"

    tokenizer = AutoTokenizer.from_pretrained(model_name, trust_remote_code=True)
    messages = [
        [{"role": "user", "content": f"{placeholder}\n{question}"}]
        for question in questions
    ]
    prompts = tokenizer.apply_chat_template(
        messages, tokenize=False, add_generation_prompt=True
    )

    # Stop tokens for InternVL
    # models variants may have different stop tokens
    # please refer to the model card for the correct "stop words":
    # https://huggingface.co/OpenGVLab/InternVL2-2B/blob/main/conversation.py
    stop_tokens = ["<|endoftext|>", "<|im_start|>", "<|im_end|>", "<|end|>"]
    stop_token_ids = [tokenizer.convert_tokens_to_ids(i) for i in stop_tokens]
    stop_token_ids = [token_id for token_id in stop_token_ids if token_id is not None]

    return ModelRequestData(
        engine_args=engine_args,
        prompts=prompts,
        stop_token_ids=stop_token_ids,
    )


# Kimi-VL
def run_kimi_vl(questions: list[str], modality: str) -> ModelRequestData:
    assert modality == "image"

    prompts = [
        "<|im_user|>user<|im_middle|><|media_start|>image<|media_content|>"
        f"<|media_pad|><|media_end|>{question}<|im_end|>"
        "<|im_assistant|>assistant<|im_middle|>"
        for question in questions
    ]

    engine_args = EngineArgs(
        model="moonshotai/Kimi-VL-A3B-Instruct",
        trust_remote_code=True,
        max_model_len=4096,
        limit_mm_per_prompt={modality: 1},
    )

    return ModelRequestData(
        engine_args=engine_args,
        prompts=prompts,
    )


# LLaVA-1.5
def run_llava(questions: list[str], modality: str) -> ModelRequestData:
    assert modality == "image"

    prompts = [f"USER: <image>\n{question}\nASSISTANT:" for question in questions]

    engine_args = EngineArgs(
        model="llava-hf/llava-1.5-7b-hf",
        max_model_len=4096,
        limit_mm_per_prompt={modality: 1},
    )

    return ModelRequestData(
        engine_args=engine_args,
        prompts=prompts,
    )


# LLaVA-1.6/LLaVA-NeXT
def run_llava_next(questions: list[str], modality: str) -> ModelRequestData:
    assert modality == "image"

    prompts = [f"[INST] <image>\n{question} [/INST]" for question in questions]
    engine_args = EngineArgs(
        model="llava-hf/llava-v1.6-mistral-7b-hf",
        max_model_len=8192,
        limit_mm_per_prompt={modality: 1},
    )

    return ModelRequestData(
        engine_args=engine_args,
        prompts=prompts,
    )


# LlaVA-NeXT-Video
# Currently only support for video input
def run_llava_next_video(questions: list[str], modality: str) -> ModelRequestData:
    assert modality == "video"

    prompts = [f"USER: <video>\n{question} ASSISTANT:" for question in questions]
    engine_args = EngineArgs(
        model="llava-hf/LLaVA-NeXT-Video-7B-hf",
        max_model_len=8192,
        max_num_seqs=2,
        limit_mm_per_prompt={modality: 1},
    )

    return ModelRequestData(
        engine_args=engine_args,
        prompts=prompts,
    )


# LLaVA-OneVision
def run_llava_onevision(questions: list[str], modality: str) -> ModelRequestData:
    if modality == "video":
        prompts = [
            f"<|im_start|>user <video>\n{question}<|im_end|> \
        <|im_start|>assistant\n"
            for question in questions
        ]

    elif modality == "image":
        prompts = [
            f"<|im_start|>user <image>\n{question}<|im_end|> \
        <|im_start|>assistant\n"
            for question in questions
        ]

    engine_args = EngineArgs(
        model="llava-hf/llava-onevision-qwen2-7b-ov-hf",
        max_model_len=16384,
        limit_mm_per_prompt={modality: 1},
    )

    return ModelRequestData(
        engine_args=engine_args,
        prompts=prompts,
    )


# Mantis
def run_mantis(questions: list[str], modality: str) -> ModelRequestData:
    assert modality == "image"

    llama3_template = "<|start_header_id|>user<|end_header_id|>\n\n{}<|eot_id|><|start_header_id|>assistant<|end_header_id|>\n\n"  # noqa: E501
    prompts = [llama3_template.format(f"{question}\n<image>") for question in questions]

    engine_args = EngineArgs(
        model="TIGER-Lab/Mantis-8B-siglip-llama3",
        max_model_len=4096,
        hf_overrides={"architectures": ["MantisForConditionalGeneration"]},
        limit_mm_per_prompt={modality: 1},
    )
    stop_token_ids = [128009]

    return ModelRequestData(
        engine_args=engine_args,
        prompts=prompts,
        stop_token_ids=stop_token_ids,
    )


# MiniCPM-V
def run_minicpmv_base(questions: list[str], modality: str, model_name):
    assert modality in ["image", "video"]
    # If you want to use `MiniCPM-o-2_6` with audio inputs, check `audio_language.py` # noqa

    # 2.0
    # The official repo doesn't work yet, so we need to use a fork for now
    # For more details, please see: See: https://github.com/vllm-project/vllm/pull/4087#issuecomment-2250397630 # noqa
    # model_name = "HwwwH/MiniCPM-V-2"

    # 2.5
    # model_name = "openbmb/MiniCPM-Llama3-V-2_5"

    # 2.6
    # model_name = "openbmb/MiniCPM-V-2_6"
    # o2.6

    # modality supports
    # 2.0: image
    # 2.5: image
    # 2.6: image, video
    # o2.6: image, video, audio
    # model_name = "openbmb/MiniCPM-o-2_6"
    tokenizer = AutoTokenizer.from_pretrained(model_name, trust_remote_code=True)
    engine_args = EngineArgs(
        model=model_name,
        max_model_len=4096,
        max_num_seqs=2,
        trust_remote_code=True,
        limit_mm_per_prompt={modality: 1},
    )
    # NOTE The stop_token_ids are different for various versions of MiniCPM-V
    # 2.0
    # stop_token_ids = [tokenizer.eos_id]

    # 2.5
    # stop_token_ids = [tokenizer.eos_id, tokenizer.eot_id]

    # 2.6 / o2.6
    stop_tokens = ["<|im_end|>", "<|endoftext|>"]
    stop_token_ids = [tokenizer.convert_tokens_to_ids(i) for i in stop_tokens]

    modality_placeholder = {
        "image": "(<image>./</image>)",
        "video": "(<video>./</video>)",
    }

    prompts = [
        tokenizer.apply_chat_template(
            [
                {
                    "role": "user",
                    "content": f"{modality_placeholder[modality]}\n{question}",
                }
            ],
            tokenize=False,
            add_generation_prompt=True,
        )
        for question in questions
    ]

    return ModelRequestData(
        engine_args=engine_args,
        prompts=prompts,
        stop_token_ids=stop_token_ids,
    )


def run_minicpmo(questions: list[str], modality: str) -> ModelRequestData:
    return run_minicpmv_base(questions, modality, "openbmb/MiniCPM-o-2_6")


def run_minicpmv(questions: list[str], modality: str) -> ModelRequestData:
    return run_minicpmv_base(questions, modality, "openbmb/MiniCPM-V-2_6")


# Mistral-3 HF-format
def run_mistral3(questions: list[str], modality: str) -> ModelRequestData:
    assert modality == "image"

    model_name = "mistralai/Mistral-Small-3.1-24B-Instruct-2503"

    # NOTE: Need L40 (or equivalent) to avoid OOM
    engine_args = EngineArgs(
        model=model_name,
        max_model_len=8192,
        max_num_seqs=2,
        tensor_parallel_size=2,
        limit_mm_per_prompt={modality: 1},
    )

    prompts = [f"<s>[INST]{question}\n[IMG][/INST]" for question in questions]

    return ModelRequestData(
        engine_args=engine_args,
        prompts=prompts,
    )


# LLama 3.2
def run_mllama(questions: list[str], modality: str) -> ModelRequestData:
    assert modality == "image"

    model_name = "meta-llama/Llama-3.2-11B-Vision-Instruct"

    # Note: The default setting of max_num_seqs (256) and
    # max_model_len (131072) for this model may cause OOM.
    # You may lower either to run this example on lower-end GPUs.

    # The configuration below has been confirmed to launch on a single L40 GPU.
    engine_args = EngineArgs(
        model=model_name,
        max_model_len=8192,
        max_num_seqs=2,
        limit_mm_per_prompt={modality: 1},
    )

    tokenizer = AutoTokenizer.from_pretrained(model_name)
    messages = [
        [
            {
                "role": "user",
                "content": [{"type": "image"}, {"type": "text", "text": question}],
            }
        ]
        for question in questions
    ]
    prompts = tokenizer.apply_chat_template(
        messages, add_generation_prompt=True, tokenize=False
    )

    return ModelRequestData(
        engine_args=engine_args,
        prompts=prompts,
    )


def run_llama4(questions: list[str], modality: str) -> ModelRequestData:
    assert modality == "image"

    model_name = "meta-llama/Llama-4-Scout-17B-16E-Instruct"

    engine_args = EngineArgs(
        model=model_name,
        max_model_len=8192,
        max_num_seqs=4,
        tensor_parallel_size=8,
        gpu_memory_utilization=0.4,
        limit_mm_per_prompt={modality: 1},
    )

    tokenizer = AutoTokenizer.from_pretrained(model_name)
    messages = [
        [
            {
                "role": "user",
                "content": [{"type": "image"}, {"type": "text", "text": f"{question}"}],
            }
        ]
        for question in questions
    ]
    prompts = tokenizer.apply_chat_template(
        messages, add_generation_prompt=True, tokenize=False
    )
    stop_token_ids = None
    return ModelRequestData(
        engine_args=engine_args,
        prompts=prompts,
        stop_token_ids=stop_token_ids,
    )


# Molmo
def run_molmo(questions: list[str], modality: str) -> ModelRequestData:
    assert modality == "image"

    model_name = "allenai/Molmo-7B-D-0924"

    engine_args = EngineArgs(
        model=model_name,
        trust_remote_code=True,
        dtype="bfloat16",
        limit_mm_per_prompt={modality: 1},
    )

    prompts = [
        f"<|im_start|>user <image>\n{question}<|im_end|> \
        <|im_start|>assistant\n"
        for question in questions
    ]

    return ModelRequestData(
        engine_args=engine_args,
        prompts=prompts,
    )


# NVLM-D
def run_nvlm_d(questions: list[str], modality: str) -> ModelRequestData:
    assert modality == "image"

    model_name = "nvidia/NVLM-D-72B"

    # Adjust this as necessary to fit in GPU
    engine_args = EngineArgs(
        model=model_name,
        trust_remote_code=True,
        max_model_len=4096,
        tensor_parallel_size=4,
        limit_mm_per_prompt={modality: 1},
    )

    tokenizer = AutoTokenizer.from_pretrained(model_name, trust_remote_code=True)
    messages = [
        [{"role": "user", "content": f"<image>\n{question}"}] for question in questions
    ]
    prompts = tokenizer.apply_chat_template(
        messages, tokenize=False, add_generation_prompt=True
    )

    return ModelRequestData(
        engine_args=engine_args,
        prompts=prompts,
    )


# Ovis
def run_ovis(questions: list[str], modality: str) -> ModelRequestData:
    assert modality == "image"

    model_name = "AIDC-AI/Ovis2-1B"

    engine_args = EngineArgs(
        model=model_name,
        max_model_len=4096,
        max_num_seqs=2,
        trust_remote_code=True,
        dtype="half",
        limit_mm_per_prompt={modality: 1},
    )

    tokenizer = AutoTokenizer.from_pretrained(model_name, trust_remote_code=True)
    messages = [
        [{"role": "user", "content": f"<image>\n{question}"}] for question in questions
    ]
    prompts = tokenizer.apply_chat_template(
        messages, tokenize=False, add_generation_prompt=True
    )

    return ModelRequestData(
        engine_args=engine_args,
        prompts=prompts,
    )


# PaliGemma
def run_paligemma(questions: list[str], modality: str) -> ModelRequestData:
    assert modality == "image"

    # PaliGemma has special prompt format for VQA
    prompts = ["caption en" for _ in questions]
    engine_args = EngineArgs(
        model="google/paligemma-3b-mix-224",
        limit_mm_per_prompt={modality: 1},
    )

    return ModelRequestData(
        engine_args=engine_args,
        prompts=prompts,
    )


# PaliGemma 2
def run_paligemma2(questions: list[str], modality: str) -> ModelRequestData:
    assert modality == "image"

    # PaliGemma 2 has special prompt format for VQA
    prompts = ["caption en" for _ in questions]
    engine_args = EngineArgs(
        model="google/paligemma2-3b-ft-docci-448",
        limit_mm_per_prompt={modality: 1},
    )

    return ModelRequestData(
        engine_args=engine_args,
        prompts=prompts,
    )


# Phi-3-Vision
def run_phi3v(questions: list[str], modality: str) -> ModelRequestData:
    assert modality == "image"

    prompts = [
        f"<|user|>\n<|image_1|>\n{question}<|end|>\n<|assistant|>\n"
        for question in questions
    ]

    # num_crops is an override kwarg to the multimodal image processor;
    # For some models, e.g., Phi-3.5-vision-instruct, it is recommended
    # to use 16 for single frame scenarios, and 4 for multi-frame.
    #
    # Generally speaking, a larger value for num_crops results in more
    # tokens per image instance, because it may scale the image more in
    # the image preprocessing. Some references in the model docs and the
    # formula for image tokens after the preprocessing
    # transform can be found below.
    #
    # https://huggingface.co/microsoft/Phi-3.5-vision-instruct#loading-the-model-locally
    # https://huggingface.co/microsoft/Phi-3.5-vision-instruct/blob/main/processing_phi3_v.py#L194
    engine_args = EngineArgs(
        model="microsoft/Phi-3.5-vision-instruct",
        trust_remote_code=True,
        max_model_len=4096,
        max_num_seqs=2,
        # Note - mm_processor_kwargs can also be passed to generate/chat calls
        mm_processor_kwargs={"num_crops": 16},
        limit_mm_per_prompt={modality: 1},
    )

    return ModelRequestData(
        engine_args=engine_args,
        prompts=prompts,
    )


# Phi-4-multimodal-instruct
def run_phi4mm(questions: list[str], modality: str) -> ModelRequestData:
    """
    Phi-4-multimodal-instruct supports both image and audio inputs. Here, we
    show how to process image inputs.
    """
    assert modality == "image"
    model_path = snapshot_download("microsoft/Phi-4-multimodal-instruct")
    # Since the vision-lora and speech-lora co-exist with the base model,
    # we have to manually specify the path of the lora weights.
    vision_lora_path = os.path.join(model_path, "vision-lora")
    prompts = [
        f"<|user|><|image_1|>{question}<|end|><|assistant|>" for question in questions
    ]
    engine_args = EngineArgs(
        model=model_path,
        trust_remote_code=True,
        max_model_len=5120,
        max_num_seqs=2,
        max_num_batched_tokens=12800,
        enable_lora=True,
        max_lora_rank=320,
        # Note - mm_processor_kwargs can also be passed to generate/chat calls
        mm_processor_kwargs={"dynamic_hd": 16},
        limit_mm_per_prompt={modality: 1},
    )

    return ModelRequestData(
        engine_args=engine_args,
        prompts=prompts,
        lora_requests=[LoRARequest("vision", 1, vision_lora_path)],
    )


# Pixtral HF-format
def run_pixtral_hf(questions: list[str], modality: str) -> ModelRequestData:
    assert modality == "image"

    model_name = "mistral-community/pixtral-12b"

    # NOTE: Need L40 (or equivalent) to avoid OOM
    engine_args = EngineArgs(
        model=model_name,
        max_model_len=6144,
        max_num_seqs=2,
        limit_mm_per_prompt={modality: 1},
    )

    prompts = [f"<s>[INST]{question}\n[IMG][/INST]" for question in questions]

    return ModelRequestData(
        engine_args=engine_args,
        prompts=prompts,
    )


# Qwen
def run_qwen_vl(questions: list[str], modality: str) -> ModelRequestData:
    assert modality == "image"

    engine_args = EngineArgs(
        model="Qwen/Qwen-VL",
        trust_remote_code=True,
        max_model_len=1024,
        max_num_seqs=2,
        hf_overrides={"architectures": ["QwenVLForConditionalGeneration"]},
        limit_mm_per_prompt={modality: 1},
    )

    prompts = [f"{question}Picture 1: <img></img>\n" for question in questions]

    return ModelRequestData(
        engine_args=engine_args,
        prompts=prompts,
    )


# Qwen2-VL
def run_qwen2_vl(questions: list[str], modality: str) -> ModelRequestData:
    model_name = "Qwen/Qwen2-VL-7B-Instruct"

    engine_args = EngineArgs(
        model=model_name,
        max_model_len=4096,
        max_num_seqs=5,
        # Note - mm_processor_kwargs can also be passed to generate/chat calls
        mm_processor_kwargs={
            "min_pixels": 28 * 28,
            "max_pixels": 1280 * 28 * 28,
        },
        limit_mm_per_prompt={modality: 1},
    )

    if modality == "image":
        placeholder = "<|image_pad|>"
    elif modality == "video":
        placeholder = "<|video_pad|>"

    prompts = [
        (
            "<|im_start|>system\nYou are a helpful assistant.<|im_end|>\n"
            f"<|im_start|>user\n<|vision_start|>{placeholder}<|vision_end|>"
            f"{question}<|im_end|>\n"
            "<|im_start|>assistant\n"
        )
        for question in questions
    ]

    return ModelRequestData(
        engine_args=engine_args,
        prompts=prompts,
    )


# Qwen2.5-VL
def run_qwen2_5_vl(questions: list[str], modality: str) -> ModelRequestData:
    model_name = "Qwen/Qwen2.5-VL-3B-Instruct"

    engine_args = EngineArgs(
        model=model_name,
        max_model_len=4096,
        max_num_seqs=5,
        mm_processor_kwargs={
            "min_pixels": 28 * 28,
            "max_pixels": 1280 * 28 * 28,
            "fps": 1,
        },
        limit_mm_per_prompt={modality: 1},
    )

    if modality == "image":
        placeholder = "<|image_pad|>"
    elif modality == "video":
        placeholder = "<|video_pad|>"

    prompts = [
        (
            "<|im_start|>system\nYou are a helpful assistant.<|im_end|>\n"
            f"<|im_start|>user\n<|vision_start|>{placeholder}<|vision_end|>"
            f"{question}<|im_end|>\n"
            "<|im_start|>assistant\n"
        )
        for question in questions
    ]

    return ModelRequestData(
        engine_args=engine_args,
        prompts=prompts,
    )


# Qwen2.5-Omni
def run_qwen2_5_omni(questions: list[str], modality: str):
    model_name = "Qwen/Qwen2.5-Omni-7B"

    engine_args = EngineArgs(
        model=model_name,
        max_model_len=4096,
        max_num_seqs=5,
        mm_processor_kwargs={
            "min_pixels": 28 * 28,
            "max_pixels": 1280 * 28 * 28,
            "fps": [1],
        },
        limit_mm_per_prompt={modality: 1},
    )

    if modality == "image":
        placeholder = "<|IMAGE|>"
    elif modality == "video":
        placeholder = "<|VIDEO|>"

    default_system = (
        "You are Qwen, a virtual human developed by the Qwen Team, Alibaba "
        "Group, capable of perceiving auditory and visual inputs, as well as "
        "generating text and speech."
    )

    prompts = [
        (
            f"<|im_start|>system\n{default_system}<|im_end|>\n"
            f"<|im_start|>user\n<|vision_bos|>{placeholder}<|vision_eos|>"
            f"{question}<|im_end|>\n"
            "<|im_start|>assistant\n"
        )
        for question in questions
    ]
    return ModelRequestData(
        engine_args=engine_args,
        prompts=prompts,
    )


# SkyworkR1V
def run_skyworkr1v(questions: list[str], modality: str) -> ModelRequestData:
    assert modality == "image"

    model_name = "Skywork/Skywork-R1V-38B"

    engine_args = EngineArgs(
        model=model_name,
        trust_remote_code=True,
        max_model_len=4096,
        limit_mm_per_prompt={modality: 1},
    )

    tokenizer = AutoTokenizer.from_pretrained(model_name, trust_remote_code=True)
    messages = [
        [{"role": "user", "content": f"<image>\n{question}"}] for question in questions
    ]
    prompts = tokenizer.apply_chat_template(
        messages, tokenize=False, add_generation_prompt=True
    )

    # Stop tokens for SkyworkR1V
    # https://huggingface.co/Skywork/Skywork-R1V-38B/blob/main/conversation.py
    stop_tokens = ["<｜end▁of▁sentence｜>", "<|endoftext|>"]
    stop_token_ids = [tokenizer.convert_tokens_to_ids(i) for i in stop_tokens]

    return ModelRequestData(
        engine_args=engine_args,
        prompts=prompts,
        stop_token_ids=stop_token_ids,
    )


model_example_map = {
    "aria": run_aria,
    "aya_vision": run_aya_vision,
    "blip-2": run_blip2,
    "chameleon": run_chameleon,
    "deepseek_vl_v2": run_deepseek_vl2,
    "florence2": run_florence2,
    "fuyu": run_fuyu,
    "gemma3": run_gemma3,
    "glm4v": run_glm4v,
    "h2ovl_chat": run_h2ovl,
    "idefics3": run_idefics3,
    "internvl_chat": run_internvl,
    "kimi_vl": run_kimi_vl,
    "llava": run_llava,
    "llava-next": run_llava_next,
    "llava-next-video": run_llava_next_video,
    "llava-onevision": run_llava_onevision,
    "mantis": run_mantis,
    "minicpmo": run_minicpmo,
    "minicpmv": run_minicpmv,
    "mistral3": run_mistral3,
    "mllama": run_mllama,
    "llama4": run_llama4,
    "molmo": run_molmo,
    "NVLM_D": run_nvlm_d,
    "ovis": run_ovis,
    "paligemma": run_paligemma,
    "paligemma2": run_paligemma2,
    "phi3_v": run_phi3v,
    "phi4_mm": run_phi4mm,
    "pixtral_hf": run_pixtral_hf,
    "qwen_vl": run_qwen_vl,
    "qwen2_vl": run_qwen2_vl,
    "qwen2_5_vl": run_qwen2_5_vl,
    "qwen2_5_omni": run_qwen2_5_omni,
    "skywork_chat": run_skyworkr1v,
    "smolvlm": run_smolvlm,
}


def get_multi_modal_input(args):
    """
    return {
        "data": image or video,
        "question": question,
    }
    """
    if args.modality == "image":
        # Input image and question
        image = convert_image_mode(ImageAsset("cherry_blossom").pil_image, "RGB")
        img_questions = [
            "What is the content of this image?",
            "Describe the content of this image in detail.",
            "What's in the image?",
            "Where is this image taken?",
        ]

        return {
            "data": image,
            "questions": img_questions,
        }

    if args.modality == "video":
        # Input video and question
        video = VideoAsset(name="baby_reading", num_frames=args.num_frames).np_ndarrays
        vid_questions = ["Why is this video funny?"]

        return {
            "data": video,
            "questions": vid_questions,
        }

    msg = f"Modality {args.modality} is not supported."
    raise ValueError(msg)


<<<<<<< HEAD
def apply_image_repeat(image_repeat_prob, num_prompts, data,
                       prompts: list[str], modality):
=======
def apply_image_repeat(
    image_repeat_prob, num_prompts, data, prompts: list[str], modality
):
>>>>>>> ab696dd1
    """Repeats images with provided probability of "image_repeat_prob".
    Used to simulate hit/miss for the MM preprocessor cache.
    """
    assert image_repeat_prob <= 1.0 and image_repeat_prob >= 0
    no_yes = [0, 1]
    probs = [1.0 - image_repeat_prob, image_repeat_prob]

    inputs = []
    cur_image = data
    for i in range(num_prompts):
        if image_repeat_prob is not None:
            res = random.choices(no_yes, probs)[0]
            if res == 0:
                # No repeat => Modify one pixel
                cur_image = cur_image.copy()
                new_val = (i // 256 // 256, i // 256, i % 256)
                cur_image.putpixel((0, 0), new_val)

        inputs.append(
            {
                "prompt": prompts[i % len(prompts)],
                "multi_modal_data": {modality: cur_image},
            }
        )

    return inputs


@contextmanager
def time_counter(enable: bool):
    if enable:
        import time

        start_time = time.time()
        yield
        elapsed_time = time.time() - start_time
        print("-" * 50)
        print("-- generate time = {}".format(elapsed_time))
        print("-" * 50)
    else:
        yield


def parse_args():
    parser = FlexibleArgumentParser(
        description="Demo on using vLLM for offline inference with "
        "vision language models for text generation"
    )
    parser.add_argument(
        "--model-type",
        "-m",
        type=str,
        default="llava",
        choices=model_example_map.keys(),
        help='Huggingface "model_type".',
    )
    parser.add_argument(
        "--num-prompts", type=int, default=4, help="Number of prompts to run."
    )
    parser.add_argument(
        "--modality",
        type=str,
        default="image",
        choices=["image", "video"],
        help="Modality of the input.",
    )
    parser.add_argument(
        "--num-frames",
        type=int,
        default=16,
        help="Number of frames to extract from the video.",
    )
    parser.add_argument(
        "--seed",
        type=int,
        default=None,
        help="Set the seed when initializing `vllm.LLM`.",
    )

    parser.add_argument(
        "--image-repeat-prob",
        type=float,
        default=None,
        help="Simulates the hit-ratio for multi-modal preprocessor cache (if enabled)",
    )

    parser.add_argument(
        "--disable-mm-preprocessor-cache",
        action="store_true",
        help="If True, disables caching of multi-modal preprocessor/mapper.",
    )

    parser.add_argument(
        "--time-generate",
        action="store_true",
        help="If True, then print the total generate() call time",
    )

    parser.add_argument(
        "--use-different-prompt-per-request",
        action="store_true",
        help="If True, then use different prompt (with the same multi-modal "
        "data) for each request.",
    )
    return parser.parse_args()


def main(args):
    model = args.model_type
    if model not in model_example_map:
        raise ValueError(f"Model type {model} is not supported.")

    modality = args.modality
    mm_input = get_multi_modal_input(args)
    data = mm_input["data"]
    questions = mm_input["questions"]

    req_data = model_example_map[model](questions, modality)

    # Disable other modalities to save memory
    default_limits = {"image": 0, "video": 0, "audio": 0}
    req_data.engine_args.limit_mm_per_prompt = default_limits | dict(
        req_data.engine_args.limit_mm_per_prompt or {}
    )

    engine_args = asdict(req_data.engine_args) | {
        "seed": args.seed,
        "disable_mm_preprocessor_cache": args.disable_mm_preprocessor_cache,
    }
    llm = LLM(**engine_args)

    # Don't want to check the flag multiple times, so just hijack `prompts`.
    prompts = (
        req_data.prompts
        if args.use_different_prompt_per_request
        else [req_data.prompts[0]]
    )

    # We set temperature to 0.2 so that outputs can be different
    # even when all prompts are identical when running batch inference.
    sampling_params = SamplingParams(
        temperature=0.2, max_tokens=64, stop_token_ids=req_data.stop_token_ids
    )

    assert args.num_prompts > 0
    if args.num_prompts == 1:
        # Single inference
        inputs = {
            "prompt": prompts[0],
            "multi_modal_data": {modality: data},
        }
    else:
        # Batch inference
        if args.image_repeat_prob is not None:
            # Repeat images with specified probability of "image_repeat_prob"
            inputs = apply_image_repeat(
                args.image_repeat_prob, args.num_prompts, data, prompts, modality
            )
        else:
            # Use the same image for all prompts
            inputs = [
                {
                    "prompt": prompts[i % len(prompts)],
                    "multi_modal_data": {modality: data},
                }
                for i in range(args.num_prompts)
            ]

    # Add LoRA request if applicable
    lora_request = (
        req_data.lora_requests * args.num_prompts if req_data.lora_requests else None
    )

    with time_counter(args.time_generate):
        outputs = llm.generate(
            inputs,
            sampling_params=sampling_params,
            lora_request=lora_request,
        )

    print("-" * 50)
    for o in outputs:
        generated_text = o.outputs[0].text
        print(generated_text)
        print("-" * 50)


if __name__ == "__main__":
    args = parse_args()
    main(args)<|MERGE_RESOLUTION|>--- conflicted
+++ resolved
@@ -1130,14 +1130,9 @@
     raise ValueError(msg)
 
 
-<<<<<<< HEAD
-def apply_image_repeat(image_repeat_prob, num_prompts, data,
-                       prompts: list[str], modality):
-=======
 def apply_image_repeat(
     image_repeat_prob, num_prompts, data, prompts: list[str], modality
 ):
->>>>>>> ab696dd1
     """Repeats images with provided probability of "image_repeat_prob".
     Used to simulate hit/miss for the MM preprocessor cache.
     """
