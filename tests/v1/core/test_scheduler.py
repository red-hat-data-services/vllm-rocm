--- conflicted
+++ resolved
@@ -1196,17 +1196,11 @@
     assert len(scheduler.encoder_cache_manager.cached) == 0
 
     # KVCache Manager.
-<<<<<<< HEAD
-    assert len(scheduler.kv_cache_manager.req_to_blocks) == 0
-    assert len(scheduler.kv_cache_manager.req_to_block_hashes) == 0
-    assert len(scheduler.kv_cache_manager.num_cached_block) == 0
-=======
     assert len(
         scheduler.kv_cache_manager.single_type_manager.req_to_blocks) == 0
     assert len(scheduler.kv_cache_manager.req_to_block_hashes) == 0
     assert len(
         scheduler.kv_cache_manager.single_type_manager.num_cached_block) == 0
->>>>>>> 009d9e75
     num_free_blocks = (
         scheduler.kv_cache_manager.block_pool.free_block_queue.num_free_blocks)
     assert num_free_blocks == (
