import json
import pathlib
from dataclasses import dataclass
from http import HTTPStatus
from typing import Iterable, Iterator, List, Optional, Tuple, TypedDict, Union

from pydantic import Field
from typing_extensions import Annotated

from vllm.config import ModelConfig
from vllm.engine.protocol import AsyncEngineClient
from vllm.entrypoints.logger import RequestLogger
# yapf conflicts with isort for this block
# yapf: disable
from vllm.entrypoints.openai.protocol import (ChatCompletionRequest,
                                              CompletionRequest,
                                              DetokenizeRequest,
                                              EmbeddingRequest, ErrorResponse,
                                              ModelCard, ModelList,
                                              ModelPermission,
                                              TokenizeChatRequest,
                                              TokenizeCompletionRequest,
                                              TokenizeRequest)
# yapf: enable
from vllm.inputs.parse import parse_and_batch_prompt
from vllm.logger import init_logger
from vllm.lora.request import LoRARequest
from vllm.model_executor.guided_decoding import (
    get_guided_decoding_logits_processor)
from vllm.pooling_params import PoolingParams
from vllm.prompt_adapter.request import PromptAdapterRequest
from vllm.sampling_params import LogitsProcessor, SamplingParams
from vllm.sequence import Logprob
from vllm.transformers_utils.tokenizer import AnyTokenizer

logger = init_logger(__name__)


@dataclass
class PromptAdapterPath:
    name: str
    local_path: str


@dataclass
class LoRAModulePath:
    name: str
    path: str


AnyRequest = Union[ChatCompletionRequest, CompletionRequest, DetokenizeRequest,
                   EmbeddingRequest, TokenizeRequest]


class TextTokensPrompt(TypedDict):
    prompt: str
    prompt_token_ids: List[int]


class OpenAIServing:

    def __init__(
        self,
        async_engine_client: AsyncEngineClient,
        model_config: ModelConfig,
        served_model_names: List[str],
        *,
        lora_modules: Optional[List[LoRAModulePath]],
        prompt_adapters: Optional[List[PromptAdapterPath]],
        request_logger: Optional[RequestLogger],
        return_tokens_as_token_ids: bool = False,
    ):
        super().__init__()

        self.async_engine_client = async_engine_client
        self.model_config = model_config
        self.max_model_len = model_config.max_model_len

        self.served_model_names = served_model_names

        self.lora_requests = []
        if lora_modules is not None:
            self.lora_requests = [
                LoRARequest(
                    lora_name=lora.name,
                    lora_int_id=i,
                    lora_path=lora.path,
                ) for i, lora in enumerate(lora_modules, start=1)
            ]

        self.prompt_adapter_requests = []
        if prompt_adapters is not None:
            for i, prompt_adapter in enumerate(prompt_adapters, start=1):
                with pathlib.Path(prompt_adapter.local_path,
                                  "adapter_config.json").open() as f:
                    adapter_config = json.load(f)
                    num_virtual_tokens = adapter_config["num_virtual_tokens"]
                self.prompt_adapter_requests.append(
                    PromptAdapterRequest(
                        prompt_adapter_name=prompt_adapter.name,
                        prompt_adapter_id=i,
                        prompt_adapter_local_path=prompt_adapter.local_path,
                        prompt_adapter_num_virtual_tokens=num_virtual_tokens))

        self.request_logger = request_logger
        self.return_tokens_as_token_ids = return_tokens_as_token_ids

    async def show_available_models(self) -> ModelList:
        """Show available models. Right now we only have one model."""
        model_cards = [
            ModelCard(id=served_model_name,
                      max_model_len=self.max_model_len,
                      root=self.served_model_names[0],
                      permission=[ModelPermission()])
            for served_model_name in self.served_model_names
        ]
        lora_cards = [
            ModelCard(id=lora.lora_name,
                      root=self.served_model_names[0],
                      permission=[ModelPermission()])
            for lora in self.lora_requests
        ]
        prompt_adapter_cards = [
            ModelCard(id=prompt_adapter.prompt_adapter_name,
                      root=self.served_model_names[0],
                      permission=[ModelPermission()])
            for prompt_adapter in self.prompt_adapter_requests
        ]
        model_cards.extend(lora_cards)
        model_cards.extend(prompt_adapter_cards)
        return ModelList(data=model_cards)

    def create_error_response(
            self,
            message: str,
            err_type: str = "BadRequestError",
            status_code: HTTPStatus = HTTPStatus.BAD_REQUEST) -> ErrorResponse:
        return ErrorResponse(message=message,
                             type=err_type,
                             code=status_code.value)

    def create_streaming_error_response(
            self,
            message: str,
            err_type: str = "BadRequestError",
            status_code: HTTPStatus = HTTPStatus.BAD_REQUEST) -> str:
        json_str = json.dumps({
            "error":
            self.create_error_response(message=message,
                                       err_type=err_type,
                                       status_code=status_code).model_dump()
        })
        return json_str

    async def _guided_decode_logits_processor(
            self, request: Union[ChatCompletionRequest, CompletionRequest],
            tokenizer: AnyTokenizer) -> Optional[LogitsProcessor]:
<<<<<<< HEAD
        decoding_config = await self.engine.get_decoding_config()
=======
        decoding_config = await self.async_engine_client.get_decoding_config()
>>>>>>> 7aee0cd6
        guided_decoding_backend = request.guided_decoding_backend \
            or decoding_config.guided_decoding_backend
        return await get_guided_decoding_logits_processor(
            guided_decoding_backend, request, tokenizer)

    async def _check_model(
        self,
        request: AnyRequest,
    ) -> Optional[ErrorResponse]:
        if request.model in self.served_model_names:
            return None
        if request.model in [lora.lora_name for lora in self.lora_requests]:
            return None
        if request.model in [
                prompt_adapter.prompt_adapter_name
                for prompt_adapter in self.prompt_adapter_requests
        ]:
            return None
        return self.create_error_response(
            message=f"The model `{request.model}` does not exist.",
            err_type="NotFoundError",
            status_code=HTTPStatus.NOT_FOUND)

    def _maybe_get_adapters(
        self, request: AnyRequest
    ) -> Union[Tuple[None, None], Tuple[LoRARequest, None], Tuple[
            None, PromptAdapterRequest]]:
        if request.model in self.served_model_names:
            return None, None
        for lora in self.lora_requests:
            if request.model == lora.lora_name:
                return lora, None
        for prompt_adapter in self.prompt_adapter_requests:
            if request.model == prompt_adapter.prompt_adapter_name:
                return None, prompt_adapter
        # if _check_model has been called earlier, this will be unreachable
        raise ValueError(f"The model `{request.model}` does not exist.")

    def _normalize_prompt_text_to_input(
        self,
        request: AnyRequest,
        tokenizer: AnyTokenizer,
        prompt: str,
        truncate_prompt_tokens: Optional[Annotated[int, Field(ge=1)]],
        add_special_tokens: bool,
    ) -> TextTokensPrompt:
        if truncate_prompt_tokens is None:
            encoded = tokenizer(prompt, add_special_tokens=add_special_tokens)
        else:
            encoded = tokenizer(prompt,
                                add_special_tokens=add_special_tokens,
                                truncation=True,
                                max_length=truncate_prompt_tokens)

        input_ids = encoded.input_ids

        input_text = prompt

        return self._validate_input(request, input_ids, input_text)

    def _normalize_prompt_tokens_to_input(
        self,
        request: AnyRequest,
        tokenizer: AnyTokenizer,
        prompt_ids: List[int],
        truncate_prompt_tokens: Optional[Annotated[int, Field(ge=1)]],
    ) -> TextTokensPrompt:
        if truncate_prompt_tokens is None:
            input_ids = prompt_ids
        else:
            input_ids = prompt_ids[-truncate_prompt_tokens:]

        input_text = tokenizer.decode(input_ids)

        return self._validate_input(request, input_ids, input_text)

    def _validate_input(
        self,
        request: AnyRequest,
        input_ids: List[int],
        input_text: str,
    ) -> TextTokensPrompt:
        token_num = len(input_ids)

        # Note: EmbeddingRequest doesn't have max_tokens
        if isinstance(request, EmbeddingRequest):
            if token_num > self.max_model_len:
                raise ValueError(
                    f"This model's maximum context length is "
                    f"{self.max_model_len} tokens. However, you requested "
                    f"{token_num} tokens in the input for embedding "
                    f"generation. Please reduce the length of the input.")
            return TextTokensPrompt(prompt=input_text,
                                    prompt_token_ids=input_ids)

        # Note: TokenizeRequest and DetokenizeRequest doesn't have max_tokens
        # and does not require model context length validation
        if isinstance(request, (TokenizeCompletionRequest, TokenizeChatRequest,
                                DetokenizeRequest)):
            return TextTokensPrompt(prompt=input_text,
                                    prompt_token_ids=input_ids)

        if request.max_tokens is None:
            if token_num >= self.max_model_len:
                raise ValueError(
                    f"This model's maximum context length is "
                    f"{self.max_model_len} tokens. However, you requested "
                    f"{token_num} tokens in the messages, "
                    f"Please reduce the length of the messages.")
        elif token_num + request.max_tokens > self.max_model_len:
            raise ValueError(
                f"This model's maximum context length is "
                f"{self.max_model_len} tokens. However, you requested "
                f"{request.max_tokens + token_num} tokens "
                f"({token_num} in the messages, "
                f"{request.max_tokens} in the completion). "
                f"Please reduce the length of the messages or completion.")

        return TextTokensPrompt(prompt=input_text, prompt_token_ids=input_ids)

    def _tokenize_prompt_input(
        self,
        request: AnyRequest,
        tokenizer: AnyTokenizer,
        prompt_input: Union[str, List[int]],
        truncate_prompt_tokens: Optional[Annotated[int, Field(ge=1)]] = None,
        add_special_tokens: bool = True,
    ) -> TextTokensPrompt:
        """
        A simpler implementation of :meth:`_tokenize_prompt_input_or_inputs`
        that assumes single input.
        """
        return next(
            self._tokenize_prompt_inputs(
                request,
                tokenizer,
                [prompt_input],
                truncate_prompt_tokens=truncate_prompt_tokens,
                add_special_tokens=add_special_tokens,
            ))

    def _tokenize_prompt_inputs(
        self,
        request: AnyRequest,
        tokenizer: AnyTokenizer,
        prompt_inputs: Iterable[Union[str, List[int]]],
        truncate_prompt_tokens: Optional[Annotated[int, Field(ge=1)]] = None,
        add_special_tokens: bool = True,
    ) -> Iterator[TextTokensPrompt]:
        """
        A simpler implementation of :meth:`_tokenize_prompt_input_or_inputs`
        that assumes multiple inputs.
        """
        for text in prompt_inputs:
            if isinstance(text, str):
                yield self._normalize_prompt_text_to_input(
                    request,
                    tokenizer,
                    prompt=text,
                    truncate_prompt_tokens=truncate_prompt_tokens,
                    add_special_tokens=add_special_tokens,
                )
            else:
                yield self._normalize_prompt_tokens_to_input(
                    request,
                    tokenizer,
                    prompt_ids=text,
                    truncate_prompt_tokens=truncate_prompt_tokens,
                )

    def _tokenize_prompt_input_or_inputs(
        self,
        request: AnyRequest,
        tokenizer: AnyTokenizer,
        input_or_inputs: Union[str, List[str], List[int], List[List[int]]],
        truncate_prompt_tokens: Optional[Annotated[int, Field(ge=1)]] = None,
        add_special_tokens: bool = True,
    ) -> Iterator[TextTokensPrompt]:
        """
        Tokenize/detokenize depending on the input format.

        According to `OpenAI API <https://platform.openai.com/docs/api-reference/embeddings/create>`_
        , each input can be a string or array of tokens. Note that each request
        can pass one or more inputs.
        """
        for prompt_input in parse_and_batch_prompt(input_or_inputs):
            # Although our type checking is based on mypy,
            # VSCode Pyright extension should still work properly
            # "is True" is required for Pyright to perform type narrowing
            # See: https://github.com/microsoft/pyright/issues/7672
            if prompt_input["is_tokens"] is False:
                yield self._normalize_prompt_text_to_input(
                    request,
                    tokenizer,
                    prompt=prompt_input["content"],
                    truncate_prompt_tokens=truncate_prompt_tokens,
                    add_special_tokens=add_special_tokens,
                )
            else:
                yield self._normalize_prompt_tokens_to_input(
                    request,
                    tokenizer,
                    prompt_ids=prompt_input["content"],
                    truncate_prompt_tokens=truncate_prompt_tokens,
                )

    def _log_inputs(
        self,
        request_id: str,
        inputs: Union[str, List[int], TextTokensPrompt],
        params: Optional[Union[SamplingParams, PoolingParams]],
        lora_request: Optional[LoRARequest],
        prompt_adapter_request: Optional[PromptAdapterRequest],
    ) -> None:
        if self.request_logger is None:
            return

        if isinstance(inputs, str):
            prompt = inputs
            prompt_token_ids = None
        elif isinstance(inputs, list):
            prompt = None
            prompt_token_ids = inputs
        else:
            prompt = inputs["prompt"]
            prompt_token_ids = inputs["prompt_token_ids"]

        self.request_logger.log_inputs(
            request_id,
            prompt,
            prompt_token_ids,
            params=params,
            lora_request=lora_request,
            prompt_adapter_request=prompt_adapter_request,
        )

    @staticmethod
    def _get_decoded_token(logprob: Logprob,
                           token_id: int,
                           tokenizer: AnyTokenizer,
                           return_as_token_id: bool = False) -> str:
        if return_as_token_id:
            return f"token_id:{token_id}"

        if logprob.decoded_token is not None:
            return logprob.decoded_token
        return tokenizer.decode(token_id)<|MERGE_RESOLUTION|>--- conflicted
+++ resolved
@@ -155,11 +155,7 @@
     async def _guided_decode_logits_processor(
             self, request: Union[ChatCompletionRequest, CompletionRequest],
             tokenizer: AnyTokenizer) -> Optional[LogitsProcessor]:
-<<<<<<< HEAD
-        decoding_config = await self.engine.get_decoding_config()
-=======
         decoding_config = await self.async_engine_client.get_decoding_config()
->>>>>>> 7aee0cd6
         guided_decoding_backend = request.guided_decoding_backend \
             or decoding_config.guided_decoding_backend
         return await get_guided_decoding_logits_processor(
