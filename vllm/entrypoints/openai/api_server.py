# SPDX-License-Identifier: Apache-2.0
# SPDX-FileCopyrightText: Copyright contributors to the vLLM project

import asyncio
import atexit
import gc
import importlib
import inspect
import json
import multiprocessing
import os
import signal
import socket
import tempfile
import uuid
from argparse import Namespace
from collections.abc import AsyncIterator, Awaitable
from contextlib import asynccontextmanager
from functools import partial
from http import HTTPStatus
from typing import Annotated, Any, Callable, Optional

import prometheus_client
import pydantic
import regex as re
import uvloop
from fastapi import APIRouter, Depends, FastAPI, Form, HTTPException, Request
from fastapi.exceptions import RequestValidationError
from fastapi.middleware.cors import CORSMiddleware
from fastapi.responses import JSONResponse, Response, StreamingResponse
from prometheus_client import make_asgi_app
from prometheus_fastapi_instrumentator import Instrumentator
from starlette.concurrency import iterate_in_threadpool
from starlette.datastructures import URL, Headers, MutableHeaders, State
from starlette.routing import Mount
from starlette.types import ASGIApp, Message, Receive, Scope, Send
from typing_extensions import assert_never

import vllm.envs as envs
from vllm.config import VllmConfig
from vllm.engine.arg_utils import AsyncEngineArgs
from vllm.engine.async_llm_engine import AsyncLLMEngine  # type: ignore
from vllm.engine.multiprocessing.client import MQLLMEngineClient
from vllm.engine.multiprocessing.engine import run_mp_engine
from vllm.engine.protocol import EngineClient
from vllm.entrypoints.chat_utils import (load_chat_template,
                                         resolve_hf_chat_template,
                                         resolve_mistral_chat_template)
from vllm.entrypoints.launcher import serve_http
from vllm.entrypoints.logger import RequestLogger
from vllm.entrypoints.openai.cli_args import (log_non_default_args,
                                              make_arg_parser,
                                              validate_parsed_serve_args)
# yapf conflicts with isort for this block
# yapf: disable
from vllm.entrypoints.openai.protocol import (ChatCompletionRequest,
                                              ChatCompletionResponse,
                                              ClassificationRequest,
                                              ClassificationResponse,
                                              CompletionRequest,
                                              CompletionResponse,
                                              DetokenizeRequest,
                                              DetokenizeResponse,
                                              EmbeddingRequest,
                                              EmbeddingResponse, ErrorResponse,
                                              LoadLoRAAdapterRequest,
                                              PoolingRequest, PoolingResponse,
                                              RerankRequest, RerankResponse,
                                              ResponsesRequest,
                                              ResponsesResponse, ScoreRequest,
                                              ScoreResponse, TokenizeRequest,
                                              TokenizeResponse,
                                              TranscriptionRequest,
                                              TranscriptionResponse,
                                              TranslationRequest,
                                              TranslationResponse,
                                              UnloadLoRAAdapterRequest)
# yapf: enable
from vllm.entrypoints.openai.serving_chat import OpenAIServingChat
from vllm.entrypoints.openai.serving_classification import (
    ServingClassification)
from vllm.entrypoints.openai.serving_completion import OpenAIServingCompletion
from vllm.entrypoints.openai.serving_embedding import OpenAIServingEmbedding
from vllm.entrypoints.openai.serving_engine import OpenAIServing
from vllm.entrypoints.openai.serving_models import (BaseModelPath,
                                                    LoRAModulePath,
                                                    OpenAIServingModels)
from vllm.entrypoints.openai.serving_pooling import OpenAIServingPooling
from vllm.entrypoints.openai.serving_responses import OpenAIServingResponses
from vllm.entrypoints.openai.serving_score import ServingScores
from vllm.entrypoints.openai.serving_tokenization import (
    OpenAIServingTokenization)
from vllm.entrypoints.openai.serving_transcription import (
    OpenAIServingTranscription, OpenAIServingTranslation)
from vllm.entrypoints.openai.tool_parsers import ToolParserManager
from vllm.entrypoints.utils import (cli_env_setup, load_aware_call,
                                    with_cancellation)
from vllm.logger import init_logger
from vllm.reasoning import ReasoningParserManager
from vllm.transformers_utils.config import (
    maybe_register_config_serialize_by_value)
from vllm.transformers_utils.tokenizer import MistralTokenizer
from vllm.usage.usage_lib import UsageContext
from vllm.utils import (Device, FlexibleArgumentParser, get_open_zmq_ipc_path,
                        is_valid_ipv6_address, set_ulimit)
from vllm.v1.metrics.prometheus import get_prometheus_registry
from vllm.version import __version__ as VLLM_VERSION

prometheus_multiproc_dir: tempfile.TemporaryDirectory

# Cannot use __name__ (https://github.com/vllm-project/vllm/pull/4765)
logger = init_logger('vllm.entrypoints.openai.api_server')

_running_tasks: set[asyncio.Task] = set()


@asynccontextmanager
async def lifespan(app: FastAPI):
    try:
        if app.state.log_stats:
            engine_client: EngineClient = app.state.engine_client

            async def _force_log():
                while True:
                    await asyncio.sleep(10.)
                    await engine_client.do_log_stats()

            task = asyncio.create_task(_force_log())
            _running_tasks.add(task)
            task.add_done_callback(_running_tasks.remove)
        else:
            task = None

        # Mark the startup heap as static so that it's ignored by GC.
        # Reduces pause times of oldest generation collections.
        gc.collect()
        gc.freeze()
        try:
            yield
        finally:
            if task is not None:
                task.cancel()
    finally:
        # Ensure app state including engine ref is gc'd
        del app.state


@asynccontextmanager
async def build_async_engine_client(
    args: Namespace,
    client_config: Optional[dict[str, Any]] = None,
) -> AsyncIterator[EngineClient]:

    # Context manager to handle engine_client lifecycle
    # Ensures everything is shutdown and cleaned up on error/exit
    engine_args = AsyncEngineArgs.from_cli_args(args)

    async with build_async_engine_client_from_engine_args(
            engine_args, args.disable_frontend_multiprocessing,
            client_config) as engine:
        yield engine


@asynccontextmanager
async def build_async_engine_client_from_engine_args(
    engine_args: AsyncEngineArgs,
    disable_frontend_multiprocessing: bool = False,
    client_config: Optional[dict[str, Any]] = None,
) -> AsyncIterator[EngineClient]:
    """
    Create EngineClient, either:
        - in-process using the AsyncLLMEngine Directly
        - multiprocess using AsyncLLMEngine RPC

    Returns the Client or None if the creation failed.
    """

    # Create the EngineConfig (determines if we can use V1).
    usage_context = UsageContext.OPENAI_API_SERVER
    vllm_config = engine_args.create_engine_config(usage_context=usage_context)

    # V1 AsyncLLM.
    if envs.VLLM_USE_V1:
        if disable_frontend_multiprocessing:
            logger.warning(
                "V1 is enabled, but got --disable-frontend-multiprocessing. "
                "To disable frontend multiprocessing, set VLLM_USE_V1=0.")

        from vllm.v1.engine.async_llm import AsyncLLM
        async_llm: Optional[AsyncLLM] = None
        client_index = client_config.pop(
            "client_index") if client_config else 0
        try:
            async_llm = AsyncLLM.from_vllm_config(
                vllm_config=vllm_config,
                usage_context=usage_context,
                disable_log_requests=engine_args.disable_log_requests,
                disable_log_stats=engine_args.disable_log_stats,
                client_addresses=client_config,
                client_index=client_index)

            # Don't keep the dummy data in memory
            await async_llm.reset_mm_cache()

            yield async_llm
        finally:
            if async_llm:
                async_llm.shutdown()

    # V0 AsyncLLM.
    elif (MQLLMEngineClient.is_unsupported_config(vllm_config)
          or disable_frontend_multiprocessing):

        engine_client: Optional[EngineClient] = None
        try:
            engine_client = AsyncLLMEngine.from_vllm_config(
                vllm_config=vllm_config,
                usage_context=usage_context,
                disable_log_requests=engine_args.disable_log_requests,
                disable_log_stats=engine_args.disable_log_stats)
            yield engine_client
        finally:
            if engine_client and hasattr(engine_client, "shutdown"):
                engine_client.shutdown()

    # V0MQLLMEngine.
    else:
        if "PROMETHEUS_MULTIPROC_DIR" not in os.environ:
            # Make TemporaryDirectory for prometheus multiprocessing
            # Note: global TemporaryDirectory will be automatically
            #   cleaned up upon exit.
            global prometheus_multiproc_dir
            prometheus_multiproc_dir = tempfile.TemporaryDirectory()
            os.environ[
                "PROMETHEUS_MULTIPROC_DIR"] = prometheus_multiproc_dir.name
        else:
            logger.warning(
                "Found PROMETHEUS_MULTIPROC_DIR was set by user. "
                "This directory must be wiped between vLLM runs or "
                "you will find inaccurate metrics. Unset the variable "
                "and vLLM will properly handle cleanup.")

        # Select random path for IPC.
        ipc_path = get_open_zmq_ipc_path()
        logger.debug("Multiprocessing frontend to use %s for IPC Path.",
                     ipc_path)

        # Start RPCServer in separate process (holds the LLMEngine).
        # the current process might have CUDA context,
        # so we need to spawn a new process
        context = multiprocessing.get_context("spawn")

        # Ensure we can serialize transformer config before spawning
        maybe_register_config_serialize_by_value()

        # The Process can raise an exception during startup, which may
        # not actually result in an exitcode being reported. As a result
        # we use a shared variable to communicate the information.
        engine_alive = multiprocessing.Value('b', True, lock=False)
        engine_process = context.Process(
            target=run_mp_engine,
            args=(vllm_config, UsageContext.OPENAI_API_SERVER, ipc_path,
                  engine_args.disable_log_stats,
                  engine_args.disable_log_requests, engine_alive))
        engine_process.start()
        engine_pid = engine_process.pid
        assert engine_pid is not None, "Engine process failed to start."
        logger.info("Started engine process with PID %d", engine_pid)

        def _cleanup_ipc_path():
            socket_path = ipc_path.replace("ipc://", "")
            if os.path.exists(socket_path):
                os.remove(socket_path)

        # Ensure we clean up the local IPC socket file on exit.
        atexit.register(_cleanup_ipc_path)

        # Build RPCClient, which conforms to EngineClient Protocol.
        build_client = partial(MQLLMEngineClient, ipc_path, vllm_config,
                               engine_pid)
        mq_engine_client = await asyncio.get_running_loop().run_in_executor(
            None, build_client)
        try:
            while True:
                try:
                    await mq_engine_client.setup()
                    break
                except TimeoutError:
                    if (not engine_process.is_alive()
                            or not engine_alive.value):
                        raise RuntimeError(
                            "Engine process failed to start. See stack "
                            "trace for the root cause.") from None

            yield mq_engine_client  # type: ignore[misc]
        finally:
            # Ensure rpc server process was terminated
            engine_process.terminate()

            # Close all open connections to the backend
            mq_engine_client.close()

            # Wait for engine process to join
            engine_process.join(4)
            if engine_process.exitcode is None:
                # Kill if taking longer than 5 seconds to stop
                engine_process.kill()

            # Lazy import for prometheus multiprocessing.
            # We need to set PROMETHEUS_MULTIPROC_DIR environment variable
            # before prometheus_client is imported.
            # See https://prometheus.github.io/client_python/multiprocess/
            from prometheus_client import multiprocess
            multiprocess.mark_process_dead(engine_process.pid)


async def validate_json_request(raw_request: Request):
    content_type = raw_request.headers.get("content-type", "").lower()
    media_type = content_type.split(";", maxsplit=1)[0]
    if media_type != "application/json":
        raise RequestValidationError(errors=[
            "Unsupported Media Type: Only 'application/json' is allowed"
        ])


router = APIRouter()


class PrometheusResponse(Response):
    media_type = prometheus_client.CONTENT_TYPE_LATEST


def mount_metrics(app: FastAPI):
    """Mount prometheus metrics to a FastAPI app."""

    registry = get_prometheus_registry()

    # `response_class=PrometheusResponse` is needed to return an HTTP response
    # with header "Content-Type: text/plain; version=0.0.4; charset=utf-8"
    # instead of the default "application/json" which is incorrect.
    # See https://github.com/trallnag/prometheus-fastapi-instrumentator/issues/163#issue-1296092364
    Instrumentator(
        excluded_handlers=[
            "/metrics",
            "/health",
            "/load",
            "/ping",
            "/version",
            "/server_info",
        ],
        registry=registry,
    ).add().instrument(app).expose(app, response_class=PrometheusResponse)

    # Add prometheus asgi middleware to route /metrics requests
    metrics_route = Mount("/metrics", make_asgi_app(registry=registry))

    # Workaround for 307 Redirect for /metrics
    metrics_route.path_regex = re.compile("^/metrics(?P<path>.*)$")
    app.routes.append(metrics_route)


def base(request: Request) -> OpenAIServing:
    # Reuse the existing instance
    return tokenization(request)


def models(request: Request) -> OpenAIServingModels:
    return request.app.state.openai_serving_models


def responses(request: Request) -> Optional[OpenAIServingResponses]:
    return request.app.state.openai_serving_responses


def chat(request: Request) -> Optional[OpenAIServingChat]:
    return request.app.state.openai_serving_chat


def completion(request: Request) -> Optional[OpenAIServingCompletion]:
    return request.app.state.openai_serving_completion


def pooling(request: Request) -> Optional[OpenAIServingPooling]:
    return request.app.state.openai_serving_pooling


def embedding(request: Request) -> Optional[OpenAIServingEmbedding]:
    return request.app.state.openai_serving_embedding


def score(request: Request) -> Optional[ServingScores]:
    return request.app.state.openai_serving_scores


def classify(request: Request) -> Optional[ServingClassification]:
    return request.app.state.openai_serving_classification


def rerank(request: Request) -> Optional[ServingScores]:
    return request.app.state.openai_serving_scores


def tokenization(request: Request) -> OpenAIServingTokenization:
    return request.app.state.openai_serving_tokenization


def transcription(request: Request) -> OpenAIServingTranscription:
    return request.app.state.openai_serving_transcription


def translation(request: Request) -> OpenAIServingTranslation:
    return request.app.state.openai_serving_translation


def engine_client(request: Request) -> EngineClient:
    return request.app.state.engine_client


@router.get("/health", response_class=Response)
async def health(raw_request: Request) -> Response:
    """Health check."""
    await engine_client(raw_request).check_health()
    return Response(status_code=200)


@router.get("/load")
async def get_server_load_metrics(request: Request):
    # This endpoint returns the current server load metrics.
    # It tracks requests utilizing the GPU from the following routes:
    # - /v1/chat/completions
    # - /v1/completions
    # - /v1/audio/transcriptions
    # - /v1/audio/translations
    # - /v1/embeddings
    # - /pooling
    # - /classify
    # - /score
    # - /v1/score
    # - /rerank
    # - /v1/rerank
    # - /v2/rerank
    return JSONResponse(
        content={'server_load': request.app.state.server_load_metrics})


@router.get("/ping", response_class=Response)
@router.post("/ping", response_class=Response)
async def ping(raw_request: Request) -> Response:
    """Ping check. Endpoint required for SageMaker"""
    return await health(raw_request)


@router.post("/tokenize",
             dependencies=[Depends(validate_json_request)],
             responses={
                 HTTPStatus.BAD_REQUEST.value: {
                     "model": ErrorResponse
                 },
                 HTTPStatus.NOT_FOUND.value: {
                     "model": ErrorResponse
                 },
                 HTTPStatus.INTERNAL_SERVER_ERROR.value: {
                     "model": ErrorResponse
                 },
                 HTTPStatus.NOT_IMPLEMENTED.value: {
                     "model": ErrorResponse
                 },
             })
@with_cancellation
async def tokenize(request: TokenizeRequest, raw_request: Request):
    handler = tokenization(raw_request)

    try:
        generator = await handler.create_tokenize(request, raw_request)
    except NotImplementedError as e:
        raise HTTPException(status_code=HTTPStatus.NOT_IMPLEMENTED.value,
                            detail=str(e)) from e
    except Exception as e:
        raise HTTPException(status_code=HTTPStatus.INTERNAL_SERVER_ERROR.value,
                            detail=str(e)) from e

    if isinstance(generator, ErrorResponse):
        return JSONResponse(content=generator.model_dump(),
                            status_code=generator.code)
    elif isinstance(generator, TokenizeResponse):
        return JSONResponse(content=generator.model_dump())

    assert_never(generator)


@router.post("/detokenize",
             dependencies=[Depends(validate_json_request)],
             responses={
                 HTTPStatus.BAD_REQUEST.value: {
                     "model": ErrorResponse
                 },
                 HTTPStatus.NOT_FOUND.value: {
                     "model": ErrorResponse
                 },
                 HTTPStatus.INTERNAL_SERVER_ERROR.value: {
                     "model": ErrorResponse
                 },
             })
@with_cancellation
async def detokenize(request: DetokenizeRequest, raw_request: Request):
    handler = tokenization(raw_request)

    try:
        generator = await handler.create_detokenize(request, raw_request)
    except OverflowError as e:
        raise RequestValidationError(errors=[str(e)]) from e
    except Exception as e:
        raise HTTPException(status_code=HTTPStatus.INTERNAL_SERVER_ERROR.value,
                            detail=str(e)) from e

    if isinstance(generator, ErrorResponse):
        return JSONResponse(content=generator.model_dump(),
                            status_code=generator.code)
    elif isinstance(generator, DetokenizeResponse):
        return JSONResponse(content=generator.model_dump())

    assert_never(generator)


def maybe_register_tokenizer_info_endpoint(args):
    """Conditionally register the tokenizer info endpoint if enabled."""
    if getattr(args, 'enable_tokenizer_info_endpoint', False):

        @router.get("/tokenizer_info")
        async def get_tokenizer_info(raw_request: Request):
            """Get comprehensive tokenizer information."""
            result = await tokenization(raw_request).get_tokenizer_info()
            return JSONResponse(content=result.model_dump(),
                                status_code=result.code if isinstance(
                                    result, ErrorResponse) else 200)


@router.get("/v1/models")
async def show_available_models(raw_request: Request):
    handler = models(raw_request)

    models_ = await handler.show_available_models()
    return JSONResponse(content=models_.model_dump())


@router.get("/version")
async def show_version():
    ver = {"version": VLLM_VERSION}
    return JSONResponse(content=ver)


@router.post("/v1/responses",
             dependencies=[Depends(validate_json_request)],
             responses={
                 HTTPStatus.OK.value: {
                     "content": {
                         "text/event-stream": {}
                     }
                 },
                 HTTPStatus.BAD_REQUEST.value: {
                     "model": ErrorResponse
                 },
                 HTTPStatus.NOT_FOUND.value: {
                     "model": ErrorResponse
                 },
                 HTTPStatus.INTERNAL_SERVER_ERROR.value: {
                     "model": ErrorResponse
                 },
             })
@with_cancellation
async def create_responses(request: ResponsesRequest, raw_request: Request):
    handler = responses(raw_request)
    if handler is None:
        return base(raw_request).create_error_response(
            message="The model does not support Responses API")

    generator = await handler.create_responses(request, raw_request)

    if isinstance(generator, ErrorResponse):
        return JSONResponse(content=generator.model_dump(),
                            status_code=generator.code)
    elif isinstance(generator, ResponsesResponse):
        return JSONResponse(content=generator.model_dump())
    return StreamingResponse(content=generator, media_type="text/event-stream")


@router.get("/v1/responses/{response_id}")
async def retrieve_responses(response_id: str, raw_request: Request):
    handler = responses(raw_request)
    if handler is None:
        return base(raw_request).create_error_response(
            message="The model does not support Responses API")

    response = await handler.retrieve_responses(response_id)

    if isinstance(response, ErrorResponse):
        return JSONResponse(content=response.model_dump(),
                            status_code=response.code)
    return JSONResponse(content=response.model_dump())


@router.post("/v1/responses/{response_id}/cancel")
async def cancel_responses(response_id: str, raw_request: Request):
    handler = responses(raw_request)
    if handler is None:
        return base(raw_request).create_error_response(
            message="The model does not support Responses API")

    response = await handler.cancel_responses(response_id)

    if isinstance(response, ErrorResponse):
        return JSONResponse(content=response.model_dump(),
                            status_code=response.code)
    return JSONResponse(content=response.model_dump())


@router.post("/v1/chat/completions",
             dependencies=[Depends(validate_json_request)],
             responses={
                 HTTPStatus.OK.value: {
                     "content": {
                         "text/event-stream": {}
                     }
                 },
                 HTTPStatus.BAD_REQUEST.value: {
                     "model": ErrorResponse
                 },
                 HTTPStatus.NOT_FOUND.value: {
                     "model": ErrorResponse
                 },
                 HTTPStatus.INTERNAL_SERVER_ERROR.value: {
                     "model": ErrorResponse
                 }
             })
@with_cancellation
@load_aware_call
async def create_chat_completion(request: ChatCompletionRequest,
                                 raw_request: Request):
    handler = chat(raw_request)
    if handler is None:
        return base(raw_request).create_error_response(
            message="The model does not support Chat Completions API")

    generator = await handler.create_chat_completion(request, raw_request)

    if isinstance(generator, ErrorResponse):
        return JSONResponse(content=generator.model_dump(),
                            status_code=generator.code)

    elif isinstance(generator, ChatCompletionResponse):
        return JSONResponse(content=generator.model_dump())

    return StreamingResponse(content=generator, media_type="text/event-stream")


@router.post("/v1/completions",
             dependencies=[Depends(validate_json_request)],
             responses={
                 HTTPStatus.OK.value: {
                     "content": {
                         "text/event-stream": {}
                     }
                 },
                 HTTPStatus.BAD_REQUEST.value: {
                     "model": ErrorResponse
                 },
                 HTTPStatus.NOT_FOUND.value: {
                     "model": ErrorResponse
                 },
                 HTTPStatus.INTERNAL_SERVER_ERROR.value: {
                     "model": ErrorResponse
                 },
             })
@with_cancellation
@load_aware_call
async def create_completion(request: CompletionRequest, raw_request: Request):
    handler = completion(raw_request)
    if handler is None:
        return base(raw_request).create_error_response(
            message="The model does not support Completions API")

    try:
        generator = await handler.create_completion(request, raw_request)
    except OverflowError as e:
        raise HTTPException(status_code=HTTPStatus.BAD_REQUEST.value,
                            detail=str(e)) from e
    except Exception as e:
        raise HTTPException(status_code=HTTPStatus.INTERNAL_SERVER_ERROR.value,
                            detail=str(e)) from e

    if isinstance(generator, ErrorResponse):
        return JSONResponse(content=generator.model_dump(),
                            status_code=generator.code)
    elif isinstance(generator, CompletionResponse):
        return JSONResponse(content=generator.model_dump())

    return StreamingResponse(content=generator, media_type="text/event-stream")


@router.post("/v1/embeddings",
             dependencies=[Depends(validate_json_request)],
             responses={
                 HTTPStatus.BAD_REQUEST.value: {
                     "model": ErrorResponse
                 },
                 HTTPStatus.INTERNAL_SERVER_ERROR.value: {
                     "model": ErrorResponse
                 },
             })
@with_cancellation
@load_aware_call
async def create_embedding(request: EmbeddingRequest, raw_request: Request):
    handler = embedding(raw_request)
    if handler is None:
        return base(raw_request).create_error_response(
            message="The model does not support Embeddings API")

    generator = await handler.create_embedding(request, raw_request)

    if isinstance(generator, ErrorResponse):
        return JSONResponse(content=generator.model_dump(),
                            status_code=generator.code)
    elif isinstance(generator, EmbeddingResponse):
        return JSONResponse(content=generator.model_dump())

    assert_never(generator)


@router.post("/pooling",
             dependencies=[Depends(validate_json_request)],
             responses={
                 HTTPStatus.BAD_REQUEST.value: {
                     "model": ErrorResponse
                 },
                 HTTPStatus.INTERNAL_SERVER_ERROR.value: {
                     "model": ErrorResponse
                 },
             })
@with_cancellation
@load_aware_call
async def create_pooling(request: PoolingRequest, raw_request: Request):
    handler = pooling(raw_request)
    if handler is None:
        return base(raw_request).create_error_response(
            message="The model does not support Pooling API")

    generator = await handler.create_pooling(request, raw_request)
    if isinstance(generator, ErrorResponse):
        return JSONResponse(content=generator.model_dump(),
                            status_code=generator.code)
    elif isinstance(generator, PoolingResponse):
        return JSONResponse(content=generator.model_dump())

    assert_never(generator)


@router.post("/classify", dependencies=[Depends(validate_json_request)])
@with_cancellation
@load_aware_call
async def create_classify(request: ClassificationRequest,
                          raw_request: Request):
    handler = classify(raw_request)
    if handler is None:
        return base(raw_request).create_error_response(
            message="The model does not support Classification API")

    generator = await handler.create_classify(request, raw_request)
    if isinstance(generator, ErrorResponse):
        return JSONResponse(content=generator.model_dump(),
                            status_code=generator.code)

    elif isinstance(generator, ClassificationResponse):
        return JSONResponse(content=generator.model_dump())

    assert_never(generator)


@router.post("/score",
             dependencies=[Depends(validate_json_request)],
             responses={
                 HTTPStatus.BAD_REQUEST.value: {
                     "model": ErrorResponse
                 },
                 HTTPStatus.INTERNAL_SERVER_ERROR.value: {
                     "model": ErrorResponse
                 },
             })
@with_cancellation
@load_aware_call
async def create_score(request: ScoreRequest, raw_request: Request):
    handler = score(raw_request)
    if handler is None:
        return base(raw_request).create_error_response(
            message="The model does not support Score API")

    generator = await handler.create_score(request, raw_request)
    if isinstance(generator, ErrorResponse):
        return JSONResponse(content=generator.model_dump(),
                            status_code=generator.code)
    elif isinstance(generator, ScoreResponse):
        return JSONResponse(content=generator.model_dump())

    assert_never(generator)


@router.post("/v1/score",
             dependencies=[Depends(validate_json_request)],
             responses={
                 HTTPStatus.BAD_REQUEST.value: {
                     "model": ErrorResponse
                 },
                 HTTPStatus.INTERNAL_SERVER_ERROR.value: {
                     "model": ErrorResponse
                 },
             })
@with_cancellation
@load_aware_call
async def create_score_v1(request: ScoreRequest, raw_request: Request):
    logger.warning(
        "To indicate that Score API is not part of standard OpenAI API, we "
        "have moved it to `/score`. Please update your client accordingly.")

    return await create_score(request, raw_request)


@router.post("/v1/audio/transcriptions",
             responses={
                 HTTPStatus.OK.value: {
                     "content": {
                         "text/event-stream": {}
                     }
                 },
                 HTTPStatus.BAD_REQUEST.value: {
                     "model": ErrorResponse
                 },
                 HTTPStatus.UNPROCESSABLE_ENTITY.value: {
                     "model": ErrorResponse
                 },
                 HTTPStatus.INTERNAL_SERVER_ERROR.value: {
                     "model": ErrorResponse
                 },
             })
@with_cancellation
@load_aware_call
async def create_transcriptions(raw_request: Request,
                                request: Annotated[TranscriptionRequest,
                                                   Form()]):
    handler = transcription(raw_request)
    if handler is None:
        return base(raw_request).create_error_response(
            message="The model does not support Transcriptions API")

    audio_data = await request.file.read()
    generator = await handler.create_transcription(audio_data, request,
                                                   raw_request)

    if isinstance(generator, ErrorResponse):
        return JSONResponse(content=generator.model_dump(),
                            status_code=generator.code)

    elif isinstance(generator, TranscriptionResponse):
        return JSONResponse(content=generator.model_dump())

    return StreamingResponse(content=generator, media_type="text/event-stream")


@router.post("/v1/audio/translations",
             responses={
                 HTTPStatus.OK.value: {
                     "content": {
                         "text/event-stream": {}
                     }
                 },
                 HTTPStatus.BAD_REQUEST.value: {
                     "model": ErrorResponse
                 },
                 HTTPStatus.UNPROCESSABLE_ENTITY.value: {
                     "model": ErrorResponse
                 },
                 HTTPStatus.INTERNAL_SERVER_ERROR.value: {
                     "model": ErrorResponse
                 },
             })
@with_cancellation
@load_aware_call
async def create_translations(request: Annotated[TranslationRequest,
                                                 Form()],
                              raw_request: Request):
    handler = translation(raw_request)
    if handler is None:
        return base(raw_request).create_error_response(
            message="The model does not support Translations API")

    audio_data = await request.file.read()
    generator = await handler.create_translation(audio_data, request,
                                                 raw_request)

    if isinstance(generator, ErrorResponse):
        return JSONResponse(content=generator.model_dump(),
                            status_code=generator.code)

    elif isinstance(generator, TranslationResponse):
        return JSONResponse(content=generator.model_dump())

    return StreamingResponse(content=generator, media_type="text/event-stream")


@router.post("/rerank",
             dependencies=[Depends(validate_json_request)],
             responses={
                 HTTPStatus.BAD_REQUEST.value: {
                     "model": ErrorResponse
                 },
                 HTTPStatus.INTERNAL_SERVER_ERROR.value: {
                     "model": ErrorResponse
                 },
             })
@with_cancellation
@load_aware_call
async def do_rerank(request: RerankRequest, raw_request: Request):
    handler = rerank(raw_request)
    if handler is None:
        return base(raw_request).create_error_response(
            message="The model does not support Rerank (Score) API")
    generator = await handler.do_rerank(request, raw_request)
    if isinstance(generator, ErrorResponse):
        return JSONResponse(content=generator.model_dump(),
                            status_code=generator.code)
    elif isinstance(generator, RerankResponse):
        return JSONResponse(content=generator.model_dump())

    assert_never(generator)


@router.post("/v1/rerank",
             dependencies=[Depends(validate_json_request)],
             responses={
                 HTTPStatus.BAD_REQUEST.value: {
                     "model": ErrorResponse
                 },
                 HTTPStatus.INTERNAL_SERVER_ERROR.value: {
                     "model": ErrorResponse
                 },
             })
@with_cancellation
async def do_rerank_v1(request: RerankRequest, raw_request: Request):
    logger.warning_once(
        "To indicate that the rerank API is not part of the standard OpenAI"
        " API, we have located it at `/rerank`. Please update your client "
        "accordingly. (Note: Conforms to JinaAI rerank API)")

    return await do_rerank(request, raw_request)


@router.post("/v2/rerank",
             dependencies=[Depends(validate_json_request)],
             responses={
                 HTTPStatus.BAD_REQUEST.value: {
                     "model": ErrorResponse
                 },
                 HTTPStatus.INTERNAL_SERVER_ERROR.value: {
                     "model": ErrorResponse
                 },
             })
@with_cancellation
async def do_rerank_v2(request: RerankRequest, raw_request: Request):
    return await do_rerank(request, raw_request)


if envs.VLLM_SERVER_DEV_MODE:
    logger.warning("SECURITY WARNING: Development endpoints are enabled! "
                   "This should NOT be used in production!")

    @router.get("/server_info")
    async def show_server_info(raw_request: Request):
        server_info = {"vllm_config": str(raw_request.app.state.vllm_config)}
        return JSONResponse(content=server_info)

    @router.post("/reset_prefix_cache")
    async def reset_prefix_cache(raw_request: Request):
        """
        Reset the prefix cache. Note that we currently do not check if the
        prefix cache is successfully reset in the API server.
        """
        device = None
        device_str = raw_request.query_params.get("device")
        if device_str is not None:
            device = Device[device_str.upper()]
        logger.info("Resetting prefix cache with specific %s...", str(device))
        await engine_client(raw_request).reset_prefix_cache(device)
        return Response(status_code=200)

    @router.post("/sleep")
    async def sleep(raw_request: Request):
        # get POST params
        level = raw_request.query_params.get("level", "1")
        await engine_client(raw_request).sleep(int(level))
        # FIXME: in v0 with frontend multiprocessing, the sleep command
        # is sent but does not finish yet when we return a response.
        return Response(status_code=200)

    @router.post("/wake_up")
    async def wake_up(raw_request: Request):
        tags = raw_request.query_params.getlist("tags")
        if tags == []:
            # set to None to wake up all tags if no tags are provided
            tags = None
        logger.info("wake up the engine with tags: %s", tags)
        await engine_client(raw_request).wake_up(tags)
        # FIXME: in v0 with frontend multiprocessing, the wake-up command
        # is sent but does not finish yet when we return a response.
        return Response(status_code=200)

    @router.get("/is_sleeping")
    async def is_sleeping(raw_request: Request):
        logger.info("check whether the engine is sleeping")
        is_sleeping = await engine_client(raw_request).is_sleeping()
        return JSONResponse(content={"is_sleeping": is_sleeping})


@router.post("/scale_elastic_ep",
             dependencies=[Depends(validate_json_request)],
             responses={
                 HTTPStatus.OK.value: {
                     "model": dict
                 },
                 HTTPStatus.BAD_REQUEST.value: {
                     "model": ErrorResponse
                 },
                 HTTPStatus.REQUEST_TIMEOUT.value: {
                     "model": ErrorResponse
                 },
                 HTTPStatus.INTERNAL_SERVER_ERROR.value: {
                     "model": ErrorResponse
                 },
             })
async def scale_elastic_ep(raw_request: Request):
    try:
        body = await raw_request.json()
    except json.JSONDecodeError as e:
        raise HTTPException(status_code=400,
                            detail="Invalid JSON format") from e  # noqa: B904

    new_data_parallel_size = body.get("new_data_parallel_size")
    drain_timeout = body.get("drain_timeout", 120)  # Default 2 minutes

    if new_data_parallel_size is None:
        raise HTTPException(status_code=400,
                            detail="new_data_parallel_size is required")

    if not isinstance(new_data_parallel_size,
                      int) or new_data_parallel_size <= 0:
        raise HTTPException(
            status_code=400,
            detail="new_data_parallel_size must be a positive integer")

    if not isinstance(drain_timeout, int) or drain_timeout <= 0:
        raise HTTPException(status_code=400,
                            detail="drain_timeout must be a positive integer")

    # Set scaling flag to prevent new requests
    global _scaling_elastic_ep
    _scaling_elastic_ep = True
    client = engine_client(raw_request)
    try:
        await client.scale_elastic_ep(new_data_parallel_size, drain_timeout)
        return JSONResponse({
            "message":
            f"Scaled to {new_data_parallel_size} "
            "data parallel engines",
        })
    except TimeoutError as e:
        raise HTTPException(status_code=408,
                            detail="Scale failed due to request drain timeout "
                            f"after {drain_timeout} seconds") from e
    except Exception as e:
        logger.error("Scale failed: %s", e)
        raise HTTPException(status_code=500, detail="Scale failed") from e
    finally:
        _scaling_elastic_ep = False


@router.post("/is_scaling_elastic_ep")
async def is_scaling_elastic_ep(raw_request: Request):
    return JSONResponse({"is_scaling_elastic_ep": _scaling_elastic_ep})


# TODO: RequestType = TypeForm[BaseModel] when recognized by type checkers
# (requires typing_extensions >= 4.13)
RequestType = Any
GetHandlerFn = Callable[[Request], Optional[OpenAIServing]]
EndpointFn = Callable[[RequestType, Request], Awaitable[Any]]

# NOTE: Items defined earlier take higher priority
INVOCATION_TYPES: list[tuple[RequestType, tuple[GetHandlerFn, EndpointFn]]] = [
    (ChatCompletionRequest, (chat, create_chat_completion)),
    (CompletionRequest, (completion, create_completion)),
    (EmbeddingRequest, (embedding, create_embedding)),
    (ClassificationRequest, (classify, create_classify)),
    (ScoreRequest, (score, create_score)),
    (RerankRequest, (rerank, do_rerank)),
    (PoolingRequest, (pooling, create_pooling)),
]

# NOTE: Construct the TypeAdapters only once
INVOCATION_VALIDATORS = [
    (pydantic.TypeAdapter(request_type), (get_handler, endpoint))
    for request_type, (get_handler, endpoint) in INVOCATION_TYPES
]


@router.post("/invocations",
             dependencies=[Depends(validate_json_request)],
             responses={
                 HTTPStatus.BAD_REQUEST.value: {
                     "model": ErrorResponse
                 },
                 HTTPStatus.UNSUPPORTED_MEDIA_TYPE.value: {
                     "model": ErrorResponse
                 },
                 HTTPStatus.INTERNAL_SERVER_ERROR.value: {
                     "model": ErrorResponse
                 },
             })
async def invocations(raw_request: Request):
    """For SageMaker, routes requests based on the request type."""
    try:
        body = await raw_request.json()
    except json.JSONDecodeError as e:
        raise HTTPException(status_code=HTTPStatus.BAD_REQUEST.value,
                            detail=f"JSON decode error: {e}") from e

    valid_endpoints = [(validator, endpoint)
                       for validator, (get_handler,
                                       endpoint) in INVOCATION_VALIDATORS
                       if get_handler(raw_request) is not None]

    for request_validator, endpoint in valid_endpoints:
        try:
            request = request_validator.validate_python(body)
        except pydantic.ValidationError:
            continue

        return await endpoint(request, raw_request)

    type_names = [
        t.__name__ if isinstance(t := validator._type, type) else str(t)
        for validator, _ in valid_endpoints
    ]
    msg = ("Cannot find suitable handler for request. "
           f"Expected one of: {type_names}")
    res = base(raw_request).create_error_response(message=msg)
    return JSONResponse(content=res.model_dump(), status_code=res.code)


if envs.VLLM_TORCH_PROFILER_DIR:
    logger.warning(
        "Torch Profiler is enabled in the API server. This should ONLY be "
        "used for local development!")

    @router.post("/start_profile")
    async def start_profile(raw_request: Request):
        logger.info("Starting profiler...")
        await engine_client(raw_request).start_profile()
        logger.info("Profiler started.")
        return Response(status_code=200)

    @router.post("/stop_profile")
    async def stop_profile(raw_request: Request):
        logger.info("Stopping profiler...")
        await engine_client(raw_request).stop_profile()
        logger.info("Profiler stopped.")
        return Response(status_code=200)


if envs.VLLM_ALLOW_RUNTIME_LORA_UPDATING:
    logger.warning(
        "LoRA dynamic loading & unloading is enabled in the API server. "
        "This should ONLY be used for local development!")

    @router.post("/v1/load_lora_adapter",
                 dependencies=[Depends(validate_json_request)])
    async def load_lora_adapter(request: LoadLoRAAdapterRequest,
                                raw_request: Request):
        handler = models(raw_request)
        response = await handler.load_lora_adapter(request)
        if isinstance(response, ErrorResponse):
            return JSONResponse(content=response.model_dump(),
                                status_code=response.code)

        return Response(status_code=200, content=response)

    @router.post("/v1/unload_lora_adapter",
                 dependencies=[Depends(validate_json_request)])
    async def unload_lora_adapter(request: UnloadLoRAAdapterRequest,
                                  raw_request: Request):
        handler = models(raw_request)
        response = await handler.unload_lora_adapter(request)
        if isinstance(response, ErrorResponse):
            return JSONResponse(content=response.model_dump(),
                                status_code=response.code)

        return Response(status_code=200, content=response)


def load_log_config(log_config_file: Optional[str]) -> Optional[dict]:
    if not log_config_file:
        return None
    try:
        with open(log_config_file) as f:
            return json.load(f)
    except Exception as e:
        logger.warning("Failed to load log config from file %s: error %s",
                       log_config_file, e)
        return None


class AuthenticationMiddleware:
    """
    Pure ASGI middleware that authenticates each request by checking
    if the Authorization header exists and equals "Bearer {api_key}".

    Notes
    -----
    There are two cases in which authentication is skipped:
        1. The HTTP method is OPTIONS.
        2. The request path doesn't start with /v1 (e.g. /health).
    """

    def __init__(self, app: ASGIApp, api_token: str) -> None:
        self.app = app
        self.api_token = api_token

    def __call__(self, scope: Scope, receive: Receive,
                 send: Send) -> Awaitable[None]:
        if scope["type"] not in ("http",
                                 "websocket") or scope["method"] == "OPTIONS":
            # scope["type"] can be "lifespan" or "startup" for example,
            # in which case we don't need to do anything
            return self.app(scope, receive, send)
        root_path = scope.get("root_path", "")
        url_path = URL(scope=scope).path.removeprefix(root_path)
        headers = Headers(scope=scope)
        # Type narrow to satisfy mypy.
        if url_path.startswith("/v1") and headers.get(
                "Authorization") != f"Bearer {self.api_token}":
            response = JSONResponse(content={"error": "Unauthorized"},
                                    status_code=401)
            return response(scope, receive, send)
        return self.app(scope, receive, send)


class XRequestIdMiddleware:
    """
    Middleware the set's the X-Request-Id header for each response
    to a random uuid4 (hex) value if the header isn't already
    present in the request, otherwise use the provided request id.
    """

    def __init__(self, app: ASGIApp) -> None:
        self.app = app

    def __call__(self, scope: Scope, receive: Receive,
                 send: Send) -> Awaitable[None]:
        if scope["type"] not in ("http", "websocket"):
            return self.app(scope, receive, send)

        # Extract the request headers.
        request_headers = Headers(scope=scope)

        async def send_with_request_id(message: Message) -> None:
            """
            Custom send function to mutate the response headers
            and append X-Request-Id to it.
            """
            if message["type"] == "http.response.start":
                response_headers = MutableHeaders(raw=message["headers"])
                request_id = request_headers.get("X-Request-Id",
                                                 uuid.uuid4().hex)
                response_headers.append("X-Request-Id", request_id)
            await send(message)

        return self.app(scope, receive, send_with_request_id)


# Global variable to track scaling state
_scaling_elastic_ep = False


class ScalingMiddleware:
    """
    Middleware that checks if the model is currently scaling and
    returns a 503 Service Unavailable response if it is.
    
    This middleware applies to all HTTP requests and prevents
    processing when the model is in a scaling state.
    """

    def __init__(self, app: ASGIApp) -> None:
        self.app = app

    def __call__(self, scope: Scope, receive: Receive,
                 send: Send) -> Awaitable[None]:
        if scope["type"] != "http":
            return self.app(scope, receive, send)

        # Check global scaling state
        global _scaling_elastic_ep
        if _scaling_elastic_ep:
            # Return 503 Service Unavailable response
            response = JSONResponse(content={
                "error":
                "The model is currently scaling. Please try again later."
            },
                                    status_code=503)
            return response(scope, receive, send)

        return self.app(scope, receive, send)


def _extract_content_from_chunk(chunk_data: dict) -> str:
    """Extract content from a streaming response chunk."""
    try:
        from vllm.entrypoints.openai.protocol import (
            ChatCompletionStreamResponse, CompletionStreamResponse)

        # Try using Completion types for type-safe parsing
        if chunk_data.get('object') == 'chat.completion.chunk':
            chat_response = ChatCompletionStreamResponse.model_validate(
                chunk_data)
            if chat_response.choices and chat_response.choices[0].delta.content:
                return chat_response.choices[0].delta.content
        elif chunk_data.get('object') == 'text_completion':
            completion_response = CompletionStreamResponse.model_validate(
                chunk_data)
            if completion_response.choices and completion_response.choices[
                    0].text:
                return completion_response.choices[0].text
    except pydantic.ValidationError:
        # Fallback to manual parsing
        if 'choices' in chunk_data and chunk_data['choices']:
            choice = chunk_data['choices'][0]
            if 'delta' in choice and choice['delta'].get('content'):
                return choice['delta']['content']
            elif choice.get('text'):
                return choice['text']
    return ""


class SSEDecoder:
    """Robust Server-Sent Events decoder for streaming responses."""

    def __init__(self):
        self.buffer = ""
        self.content_buffer = []

    def decode_chunk(self, chunk: bytes) -> list[dict]:
        """Decode a chunk of SSE data and return parsed events."""
        import json

        try:
            chunk_str = chunk.decode('utf-8')
        except UnicodeDecodeError:
            # Skip malformed chunks
            return []

        self.buffer += chunk_str
        events = []

        # Process complete lines
        while '\n' in self.buffer:
            line, self.buffer = self.buffer.split('\n', 1)
            line = line.rstrip('\r')  # Handle CRLF

            if line.startswith('data: '):
                data_str = line[6:].strip()
                if data_str == '[DONE]':
                    events.append({'type': 'done'})
                elif data_str:
                    try:
                        event_data = json.loads(data_str)
                        events.append({'type': 'data', 'data': event_data})
                    except json.JSONDecodeError:
                        # Skip malformed JSON
                        continue

        return events

    def extract_content(self, event_data: dict) -> str:
        """Extract content from event data."""
        return _extract_content_from_chunk(event_data)

    def add_content(self, content: str) -> None:
        """Add content to the buffer."""
        if content:
            self.content_buffer.append(content)

    def get_complete_content(self) -> str:
        """Get the complete buffered content."""
        return ''.join(self.content_buffer)


def _log_streaming_response(response, response_body: list) -> None:
    """Log streaming response with robust SSE parsing."""
    from starlette.concurrency import iterate_in_threadpool

    sse_decoder = SSEDecoder()
    chunk_count = 0

    def buffered_iterator():
        nonlocal chunk_count

        for chunk in response_body:
            chunk_count += 1
            yield chunk

            # Parse SSE events from chunk
            events = sse_decoder.decode_chunk(chunk)

            for event in events:
                if event['type'] == 'data':
                    content = sse_decoder.extract_content(event['data'])
                    sse_decoder.add_content(content)
                elif event['type'] == 'done':
                    # Log complete content when done
                    full_content = sse_decoder.get_complete_content()
                    if full_content:
                        # Truncate if too long
                        if len(full_content) > 2048:
                            full_content = full_content[:2048] + ""
                            "...[truncated]"
                        logger.info(
                            "response_body={streaming_complete: " \
                            "content='%s', chunks=%d}",
                            full_content, chunk_count)
                    else:
                        logger.info(
                            "response_body={streaming_complete: " \
                            "no_content, chunks=%d}",
                            chunk_count)
                    return

    response.body_iterator = iterate_in_threadpool(buffered_iterator())
    logger.info("response_body={streaming_started: chunks=%d}",
                len(response_body))


def _log_non_streaming_response(response_body: list) -> None:
    """Log non-streaming response."""
    try:
        decoded_body = response_body[0].decode()
        logger.info("response_body={%s}", decoded_body)
    except UnicodeDecodeError:
        logger.info("response_body={<binary_data>}")


def build_app(args: Namespace) -> FastAPI:
    if args.disable_fastapi_docs:
        app = FastAPI(openapi_url=None,
                      docs_url=None,
                      redoc_url=None,
                      lifespan=lifespan)
    else:
        app = FastAPI(lifespan=lifespan)
    app.include_router(router)
    app.root_path = args.root_path

    mount_metrics(app)

    app.add_middleware(
        CORSMiddleware,
        allow_origins=args.allowed_origins,
        allow_credentials=args.allow_credentials,
        allow_methods=args.allowed_methods,
        allow_headers=args.allowed_headers,
    )

    @app.exception_handler(HTTPException)
    async def http_exception_handler(_: Request, exc: HTTPException):
        err = ErrorResponse(message=exc.detail,
                            type=HTTPStatus(exc.status_code).phrase,
                            code=exc.status_code)
        return JSONResponse(err.model_dump(), status_code=exc.status_code)

    @app.exception_handler(RequestValidationError)
    async def validation_exception_handler(_: Request,
                                           exc: RequestValidationError):
        exc_str = str(exc)
        errors_str = str(exc.errors())

        if exc.errors() and errors_str and errors_str != exc_str:
            message = f"{exc_str} {errors_str}"
        else:
            message = exc_str

        err = ErrorResponse(message=message,
                            type=HTTPStatus.BAD_REQUEST.phrase,
                            code=HTTPStatus.BAD_REQUEST)
        return JSONResponse(err.model_dump(),
                            status_code=HTTPStatus.BAD_REQUEST)

    # Ensure --api-key option from CLI takes precedence over VLLM_API_KEY
    if token := args.api_key or envs.VLLM_API_KEY:
        app.add_middleware(AuthenticationMiddleware, api_token=token)

    if args.enable_request_id_headers:
        app.add_middleware(XRequestIdMiddleware)

    # Add scaling middleware to check for scaling state
    app.add_middleware(ScalingMiddleware)

    if envs.VLLM_DEBUG_LOG_API_SERVER_RESPONSE:
        logger.warning("CAUTION: Enabling log response in the API Server. "
                       "This can include sensitive information and should be "
                       "avoided in production.")

        @app.middleware("http")
        async def log_response(request: Request, call_next):
            response = await call_next(request)
            response_body = [
                section async for section in response.body_iterator
            ]
            response.body_iterator = iterate_in_threadpool(iter(response_body))
            # Check if this is a streaming response by looking at content-type
            content_type = response.headers.get("content-type", "")
            is_streaming = content_type == "text/event-stream; charset=utf-8"

            # Log response body based on type
            if not response_body:
                logger.info("response_body={<empty>}")
            elif is_streaming:
                _log_streaming_response(response, response_body)
            else:
                _log_non_streaming_response(response_body)
            return response

    for middleware in args.middleware:
        module_path, object_name = middleware.rsplit(".", 1)
        imported = getattr(importlib.import_module(module_path), object_name)
        if inspect.isclass(imported):
            app.add_middleware(imported)  # type: ignore[arg-type]
        elif inspect.iscoroutinefunction(imported):
            app.middleware("http")(imported)
        else:
            raise ValueError(f"Invalid middleware {middleware}. "
                             f"Must be a function or a class.")

    return app


async def init_app_state(
    engine_client: EngineClient,
    vllm_config: VllmConfig,
    state: State,
    args: Namespace,
) -> None:
    if args.served_model_name is not None:
        served_model_names = args.served_model_name
    else:
        served_model_names = [args.model]

    if args.disable_log_requests:
        request_logger = None
    else:
        request_logger = RequestLogger(max_log_len=args.max_log_len)

    base_model_paths = [
        BaseModelPath(name=name, model_path=args.model)
        for name in served_model_names
    ]

    state.engine_client = engine_client
    state.log_stats = not args.disable_log_stats
    state.vllm_config = vllm_config
    model_config = vllm_config.model_config

    resolved_chat_template = load_chat_template(args.chat_template)
    if resolved_chat_template is not None:
        # Get the tokenizer to check official template
        tokenizer = await engine_client.get_tokenizer()

        if isinstance(tokenizer, MistralTokenizer):
            # The warning is logged in resolve_mistral_chat_template.
            resolved_chat_template = resolve_mistral_chat_template(
                chat_template=resolved_chat_template)
        else:
            hf_chat_template = resolve_hf_chat_template(
                tokenizer=tokenizer,
                chat_template=None,
                tools=None,
                model_config=vllm_config.model_config,
            )

            if hf_chat_template != resolved_chat_template:
                logger.warning(
                    "Using supplied chat template: %s\n"
                    "It is different from official chat template '%s'. "
                    "This discrepancy may lead to performance degradation.",
                    resolved_chat_template, args.model)

    # Merge default_mm_loras into the static lora_modules
    default_mm_loras = (vllm_config.lora_config.default_mm_loras
                        if vllm_config.lora_config is not None else {})

    lora_modules = args.lora_modules
    if default_mm_loras:
        default_mm_lora_paths = [
            LoRAModulePath(
                name=modality,
                path=lora_path,
            ) for modality, lora_path in default_mm_loras.items()
        ]
        if args.lora_modules is None:
            lora_modules = default_mm_lora_paths
        else:
            lora_modules += default_mm_lora_paths

    state.openai_serving_models = OpenAIServingModels(
        engine_client=engine_client,
        model_config=model_config,
        base_model_paths=base_model_paths,
        lora_modules=lora_modules,
<<<<<<< HEAD
        prompt_adapters=args.prompt_adapters,
=======
>>>>>>> 297ea4e5
    )
    await state.openai_serving_models.init_static_loras()
    state.openai_serving_responses = OpenAIServingResponses(
        engine_client,
        model_config,
        state.openai_serving_models,
        request_logger=request_logger,
        chat_template=resolved_chat_template,
        chat_template_content_format=args.chat_template_content_format,
        return_tokens_as_token_ids=args.return_tokens_as_token_ids,
        enable_auto_tools=args.enable_auto_tool_choice,
        tool_parser=args.tool_call_parser,
        reasoning_parser=args.reasoning_parser,
        enable_prompt_tokens_details=args.enable_prompt_tokens_details,
        enable_force_include_usage=args.enable_force_include_usage,
    ) if "generate" in model_config.supported_tasks else None
    state.openai_serving_chat = OpenAIServingChat(
        engine_client,
        model_config,
        state.openai_serving_models,
        args.response_role,
        request_logger=request_logger,
        chat_template=resolved_chat_template,
        chat_template_content_format=args.chat_template_content_format,
        return_tokens_as_token_ids=args.return_tokens_as_token_ids,
        enable_auto_tools=args.enable_auto_tool_choice,
        tool_parser=args.tool_call_parser,
        reasoning_parser=args.reasoning_parser,
        enable_prompt_tokens_details=args.enable_prompt_tokens_details,
        enable_force_include_usage=args.enable_force_include_usage,
    ) if "generate" in model_config.supported_tasks else None
    state.openai_serving_completion = OpenAIServingCompletion(
        engine_client,
        model_config,
        state.openai_serving_models,
        request_logger=request_logger,
        return_tokens_as_token_ids=args.return_tokens_as_token_ids,
        enable_prompt_tokens_details=args.enable_prompt_tokens_details,
        enable_force_include_usage=args.enable_force_include_usage,
    ) if "generate" in model_config.supported_tasks else None
    state.openai_serving_pooling = OpenAIServingPooling(
        engine_client,
        model_config,
        state.openai_serving_models,
        request_logger=request_logger,
        chat_template=resolved_chat_template,
        chat_template_content_format=args.chat_template_content_format,
    ) if "encode" in model_config.supported_tasks else None
    state.openai_serving_embedding = OpenAIServingEmbedding(
        engine_client,
        model_config,
        state.openai_serving_models,
        request_logger=request_logger,
        chat_template=resolved_chat_template,
        chat_template_content_format=args.chat_template_content_format,
    ) if "embed" in model_config.supported_tasks else None
    state.openai_serving_classification = ServingClassification(
        engine_client,
        model_config,
        state.openai_serving_models,
        request_logger=request_logger,
    ) if "classify" in model_config.supported_tasks else None

    enable_serving_reranking = ("classify" in model_config.supported_tasks
                                and getattr(model_config.hf_config,
                                            "num_labels", 0) == 1)
    state.openai_serving_scores = ServingScores(
        engine_client,
        model_config,
        state.openai_serving_models,
        request_logger=request_logger,
    ) if ("embed" in model_config.supported_tasks
          or enable_serving_reranking) else None

    state.openai_serving_tokenization = OpenAIServingTokenization(
        engine_client,
        model_config,
        state.openai_serving_models,
        request_logger=request_logger,
        chat_template=resolved_chat_template,
        chat_template_content_format=args.chat_template_content_format,
    )
    state.openai_serving_transcription = OpenAIServingTranscription(
        engine_client,
        model_config,
        state.openai_serving_models,
        request_logger=request_logger,
    ) if "transcription" in model_config.supported_tasks else None
    state.openai_serving_translation = OpenAIServingTranslation(
        engine_client,
        model_config,
        state.openai_serving_models,
        request_logger=request_logger,
    ) if "transcription" in model_config.supported_tasks else None
    state.task = model_config.task

    state.enable_server_load_tracking = args.enable_server_load_tracking
    state.server_load_metrics = 0


def create_server_socket(addr: tuple[str, int]) -> socket.socket:
    family = socket.AF_INET
    if is_valid_ipv6_address(addr[0]):
        family = socket.AF_INET6

    sock = socket.socket(family=family, type=socket.SOCK_STREAM)
    sock.setsockopt(socket.SOL_SOCKET, socket.SO_REUSEADDR, 1)
    sock.setsockopt(socket.SOL_SOCKET, socket.SO_REUSEPORT, 1)
    sock.bind(addr)

    return sock


def validate_api_server_args(args):
    valid_tool_parses = ToolParserManager.tool_parsers.keys()
    if args.enable_auto_tool_choice \
            and args.tool_call_parser not in valid_tool_parses:
        raise KeyError(f"invalid tool call parser: {args.tool_call_parser} "
                       f"(chose from {{ {','.join(valid_tool_parses)} }})")

    valid_reasoning_parses = ReasoningParserManager.reasoning_parsers.keys()
    if args.reasoning_parser \
        and args.reasoning_parser not in valid_reasoning_parses:
        raise KeyError(
            f"invalid reasoning parser: {args.reasoning_parser} "
            f"(chose from {{ {','.join(valid_reasoning_parses)} }})")


def setup_server(args):
    """Validate API server args, set up signal handler, create socket
    ready to serve."""

    logger.info("vLLM API server version %s", VLLM_VERSION)
    log_non_default_args(args)

    if args.tool_parser_plugin and len(args.tool_parser_plugin) > 3:
        ToolParserManager.import_tool_parser(args.tool_parser_plugin)

    validate_api_server_args(args)

    # workaround to make sure that we bind the port before the engine is set up.
    # This avoids race conditions with ray.
    # see https://github.com/vllm-project/vllm/issues/8204
    sock_addr = (args.host or "", args.port)
    sock = create_server_socket(sock_addr)

    # workaround to avoid footguns where uvicorn drops requests with too
    # many concurrent requests active
    set_ulimit()

    def signal_handler(*_) -> None:
        # Interrupt server on sigterm while initializing
        raise KeyboardInterrupt("terminated")

    signal.signal(signal.SIGTERM, signal_handler)

    addr, port = sock_addr
    is_ssl = args.ssl_keyfile and args.ssl_certfile
    host_part = f"[{addr}]" if is_valid_ipv6_address(
        addr) else addr or "0.0.0.0"
    listen_address = f"http{'s' if is_ssl else ''}://{host_part}:{port}"

    return listen_address, sock


async def run_server(args, **uvicorn_kwargs) -> None:
    """Run a single-worker API server."""
    listen_address, sock = setup_server(args)
    await run_server_worker(listen_address, sock, args, **uvicorn_kwargs)


async def run_server_worker(listen_address,
                            sock,
                            args,
                            client_config=None,
                            **uvicorn_kwargs) -> None:
    """Run a single API server worker."""

    if args.tool_parser_plugin and len(args.tool_parser_plugin) > 3:
        ToolParserManager.import_tool_parser(args.tool_parser_plugin)

    server_index = client_config.get("client_index", 0) if client_config else 0

    # Load logging config for uvicorn if specified
    log_config = load_log_config(args.log_config_file)
    if log_config is not None:
        uvicorn_kwargs['log_config'] = log_config

    async with build_async_engine_client(args, client_config) as engine_client:
        maybe_register_tokenizer_info_endpoint(args)
        app = build_app(args)

        vllm_config = await engine_client.get_vllm_config()
        await init_app_state(engine_client, vllm_config, app.state, args)

        logger.info("Starting vLLM API server %d on %s", server_index,
                    listen_address)
        shutdown_task = await serve_http(
            app,
            sock=sock,
            enable_ssl_refresh=args.enable_ssl_refresh,
            host=args.host,
            port=args.port,
            log_level=args.uvicorn_log_level,
            # NOTE: When the 'disable_uvicorn_access_log' value is True,
            # no access log will be output.
            access_log=not args.disable_uvicorn_access_log,
            timeout_keep_alive=envs.VLLM_HTTP_TIMEOUT_KEEP_ALIVE,
            ssl_keyfile=args.ssl_keyfile,
            ssl_certfile=args.ssl_certfile,
            ssl_ca_certs=args.ssl_ca_certs,
            ssl_cert_reqs=args.ssl_cert_reqs,
            **uvicorn_kwargs,
        )

    # NB: Await server shutdown only after the backend context is exited
    try:
        await shutdown_task
    finally:
        sock.close()


if __name__ == "__main__":
    # NOTE(simon):
    # This section should be in sync with vllm/entrypoints/cli/main.py for CLI
    # entrypoints.
    cli_env_setup()
    parser = FlexibleArgumentParser(
        description="vLLM OpenAI-Compatible RESTful API server.")
    parser = make_arg_parser(parser)
    args = parser.parse_args()
    validate_parsed_serve_args(args)

    uvloop.run(run_server(args))<|MERGE_RESOLUTION|>--- conflicted
+++ resolved
@@ -1620,10 +1620,6 @@
         model_config=model_config,
         base_model_paths=base_model_paths,
         lora_modules=lora_modules,
-<<<<<<< HEAD
-        prompt_adapters=args.prompt_adapters,
-=======
->>>>>>> 297ea4e5
     )
     await state.openai_serving_models.init_static_loras()
     state.openai_serving_responses = OpenAIServingResponses(
