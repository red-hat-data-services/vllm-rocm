# SPDX-License-Identifier: Apache-2.0
# SPDX-FileCopyrightText: Copyright contributors to the vLLM project

from asyncio import Lock
from collections import defaultdict
from dataclasses import dataclass
from http import HTTPStatus
from typing import Optional, Union

from vllm.config import ModelConfig
from vllm.engine.protocol import EngineClient
from vllm.entrypoints.openai.protocol import (ErrorResponse,
                                              LoadLoRAAdapterRequest,
                                              ModelCard, ModelList,
                                              ModelPermission,
                                              UnloadLoRAAdapterRequest)
from vllm.logger import init_logger
from vllm.lora.request import LoRARequest
from vllm.lora.resolver import LoRAResolver, LoRAResolverRegistry
from vllm.utils import AtomicCounter

logger = init_logger(__name__)


@dataclass
class BaseModelPath:
    name: str
    model_path: str


@dataclass
class LoRAModulePath:
    name: str
    path: str
    base_model_name: Optional[str] = None


class OpenAIServingModels:
    """Shared instance to hold data about the loaded base model(s) and adapters.

    Handles the routes:
    - /v1/models
    - /v1/load_lora_adapter
    - /v1/unload_lora_adapter
    """

    def __init__(
        self,
        engine_client: EngineClient,
        model_config: ModelConfig,
        base_model_paths: list[BaseModelPath],
        *,
        lora_modules: Optional[list[LoRAModulePath]] = None,
    ):
        super().__init__()

        self.base_model_paths = base_model_paths

        self.max_model_len = model_config.max_model_len
        self.engine_client = engine_client
        self.model_config = model_config

        self.static_lora_modules = lora_modules
        self.lora_requests: dict[str, LoRARequest] = {}
        self.lora_id_counter = AtomicCounter(0)

        self.lora_resolvers: list[LoRAResolver] = []
        for lora_resolver_name in LoRAResolverRegistry.get_supported_resolvers(
        ):
            self.lora_resolvers.append(
                LoRAResolverRegistry.get_resolver(lora_resolver_name))
        self.lora_resolver_lock: dict[str, Lock] = defaultdict(Lock)

    async def init_static_loras(self):
        """Loads all static LoRA modules.
        Raises if any fail to load"""
        if self.static_lora_modules is None:
            return
        for lora in self.static_lora_modules:
            load_request = LoadLoRAAdapterRequest(lora_path=lora.path,
                                                  lora_name=lora.name)
            load_result = await self.load_lora_adapter(
                request=load_request, base_model_name=lora.base_model_name)
            if isinstance(load_result, ErrorResponse):
                raise ValueError(load_result.message)

    def is_base_model(self, model_name) -> bool:
        return any(model.name == model_name for model in self.base_model_paths)

    def model_name(self, lora_request: Optional[LoRARequest] = None) -> str:
        """Returns the appropriate model name depending on the availability
        and support of the LoRA or base model.
        Parameters:
        - lora: LoRARequest that contain a base_model_name.
        Returns:
        - str: The name of the base model or the first available model path.
        """
        if lora_request is not None:
            return lora_request.lora_name
        return self.base_model_paths[0].name

    async def show_available_models(self) -> ModelList:
        """Show available models. This includes the base model and all 
        adapters"""
        model_cards = [
            ModelCard(id=base_model.name,
                      max_model_len=self.max_model_len,
                      root=base_model.model_path,
                      permission=[ModelPermission()])
            for base_model in self.base_model_paths
        ]
        lora_cards = [
            ModelCard(id=lora.lora_name,
                      root=lora.local_path,
                      parent=lora.base_model_name if lora.base_model_name else
                      self.base_model_paths[0].name,
                      permission=[ModelPermission()])
            for lora in self.lora_requests.values()
<<<<<<< HEAD
        ]
        prompt_adapter_cards = [
            ModelCard(id=prompt_adapter.prompt_adapter_name,
                      root=self.base_model_paths[0].name,
                      permission=[ModelPermission()])
            for prompt_adapter in self.prompt_adapter_requests
=======
>>>>>>> 297ea4e5
        ]
        model_cards.extend(lora_cards)
        return ModelList(data=model_cards)

    async def load_lora_adapter(
            self,
            request: LoadLoRAAdapterRequest,
            base_model_name: Optional[str] = None
    ) -> Union[ErrorResponse, str]:
        lora_name = request.lora_name

        # Ensure atomicity based on the lora name
        async with self.lora_resolver_lock[lora_name]:
            error_check_ret = await self._check_load_lora_adapter_request(
                request)
            if error_check_ret is not None:
                return error_check_ret

            lora_path = request.lora_path
            unique_id = self.lora_id_counter.inc(1)
            lora_request = LoRARequest(lora_name=lora_name,
                                       lora_int_id=unique_id,
                                       lora_path=lora_path)
            if base_model_name is not None and self.is_base_model(
                    base_model_name):
                lora_request.base_model_name = base_model_name

            # Validate that the adapter can be loaded into the engine
            # This will also pre-load it for incoming requests
            try:
                await self.engine_client.add_lora(lora_request)
            except Exception as e:
                error_type = "BadRequestError"
                status_code = HTTPStatus.BAD_REQUEST
                if "No adapter found" in str(e):
                    error_type = "NotFoundError"
                    status_code = HTTPStatus.NOT_FOUND

                return create_error_response(message=str(e),
                                             err_type=error_type,
                                             status_code=status_code)

            self.lora_requests[lora_name] = lora_request
            logger.info("Loaded new LoRA adapter: name '%s', path '%s'",
                        lora_name, lora_path)
            return f"Success: LoRA adapter '{lora_name}' added successfully."

    async def unload_lora_adapter(
            self,
            request: UnloadLoRAAdapterRequest) -> Union[ErrorResponse, str]:
        lora_name = request.lora_name

        # Ensure atomicity based on the lora name
        async with self.lora_resolver_lock[lora_name]:
            error_check_ret = await self._check_unload_lora_adapter_request(
                request)
            if error_check_ret is not None:
                return error_check_ret

            # Safe to delete now since we hold the lock
            del self.lora_requests[lora_name]
            logger.info("Removed LoRA adapter: name '%s'", lora_name)
            return f"Success: LoRA adapter '{lora_name}' removed successfully."

    async def _check_load_lora_adapter_request(
            self, request: LoadLoRAAdapterRequest) -> Optional[ErrorResponse]:
        # Check if both 'lora_name' and 'lora_path' are provided
        if not request.lora_name or not request.lora_path:
            return create_error_response(
                message="Both 'lora_name' and 'lora_path' must be provided.",
                err_type="InvalidUserInput",
                status_code=HTTPStatus.BAD_REQUEST)

        # Check if the lora adapter with the given name already exists
        if request.lora_name in self.lora_requests:
            return create_error_response(
                message=
                f"The lora adapter '{request.lora_name}' has already been "
                "loaded.",
                err_type="InvalidUserInput",
                status_code=HTTPStatus.BAD_REQUEST)

        return None

    async def _check_unload_lora_adapter_request(
            self,
            request: UnloadLoRAAdapterRequest) -> Optional[ErrorResponse]:
        # Check if 'lora_name' is not provided return an error
        if not request.lora_name:
            return create_error_response(
                message=
                "'lora_name' needs to be provided to unload a LoRA adapter.",
                err_type="InvalidUserInput",
                status_code=HTTPStatus.BAD_REQUEST)

        # Check if the lora adapter with the given name exists
        if request.lora_name not in self.lora_requests:
            return create_error_response(
                message=
                f"The lora adapter '{request.lora_name}' cannot be found.",
                err_type="NotFoundError",
                status_code=HTTPStatus.NOT_FOUND)

        return None

    async def resolve_lora(
            self, lora_name: str) -> Union[LoRARequest, ErrorResponse]:
        """Attempt to resolve a LoRA adapter using available resolvers.

        Args:
            lora_name: Name/identifier of the LoRA adapter

        Returns:
            LoRARequest if found and loaded successfully.
            ErrorResponse (404) if no resolver finds the adapter.
            ErrorResponse (400) if adapter(s) are found but none load.
        """
        async with self.lora_resolver_lock[lora_name]:
            # First check if this LoRA is already loaded
            if lora_name in self.lora_requests:
                return self.lora_requests[lora_name]

            base_model_name = self.model_config.model
            unique_id = self.lora_id_counter.inc(1)
            found_adapter = False

            # Try to resolve using available resolvers
            for resolver in self.lora_resolvers:
                lora_request = await resolver.resolve_lora(
                    base_model_name, lora_name)

                if lora_request is not None:
                    found_adapter = True
                    lora_request.lora_int_id = unique_id

                    try:
                        await self.engine_client.add_lora(lora_request)
                        self.lora_requests[lora_name] = lora_request
                        logger.info(
                            "Resolved and loaded LoRA adapter '%s' using %s",
                            lora_name, resolver.__class__.__name__)
                        return lora_request
                    except BaseException as e:
                        logger.warning(
                            "Failed to load LoRA '%s' resolved by %s: %s. "
                            "Trying next resolver.", lora_name,
                            resolver.__class__.__name__, e)
                        continue

            if found_adapter:
                # An adapter was found, but all attempts to load it failed.
                return create_error_response(
                    message=(f"LoRA adapter '{lora_name}' was found "
                             "but could not be loaded."),
                    err_type="BadRequestError",
                    status_code=HTTPStatus.BAD_REQUEST)
            else:
                # No adapter was found
                return create_error_response(
                    message=f"LoRA adapter {lora_name} does not exist",
                    err_type="NotFoundError",
                    status_code=HTTPStatus.NOT_FOUND)


def create_error_response(
        message: str,
        err_type: str = "BadRequestError",
        status_code: HTTPStatus = HTTPStatus.BAD_REQUEST) -> ErrorResponse:
    return ErrorResponse(message=message,
                         type=err_type,
                         code=status_code.value)<|MERGE_RESOLUTION|>--- conflicted
+++ resolved
@@ -116,15 +116,6 @@
                       self.base_model_paths[0].name,
                       permission=[ModelPermission()])
             for lora in self.lora_requests.values()
-<<<<<<< HEAD
-        ]
-        prompt_adapter_cards = [
-            ModelCard(id=prompt_adapter.prompt_adapter_name,
-                      root=self.base_model_paths[0].name,
-                      permission=[ModelPermission()])
-            for prompt_adapter in self.prompt_adapter_requests
-=======
->>>>>>> 297ea4e5
         ]
         model_cards.extend(lora_cards)
         return ModelList(data=model_cards)
