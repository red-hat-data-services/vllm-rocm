# SPDX-License-Identifier: Apache-2.0

# Adapted from
# https://github.com/huggingface/transformers/blob/v4.28.0/src/transformers/models/llama/modeling_llama.py
# Copyright 2023 The vLLM team.
# Copyright 2022 EleutherAI and the HuggingFace Inc. team. All rights reserved.
#
# This code is based on EleutherAI's GPT-NeoX library and the GPT-NeoX
# and OPT implementations in this library. It has been modified from its
# original forms to accommodate minor architectural differences compared
# to GPT-NeoX and OPT used by the Meta AI team that trained the model.
#
# Licensed under the Apache License, Version 2.0 (the "License");
# you may not use this file except in compliance with the License.
# You may obtain a copy of the License at
#
#     http://www.apache.org/licenses/LICENSE-2.0
#
# Unless required by applicable law or agreed to in writing, software
# distributed under the License is distributed on an "AS IS" BASIS,
# WITHOUT WARRANTIES OR CONDITIONS OF ANY KIND, either express or implied.
# See the License for the specific language governing permissions and
# limitations under the License.
"""Inference-only LLaMA model compatible with HuggingFace weights."""
from typing import Any, Dict, Iterable, Optional, Set, Tuple, Union

import torch
from torch import nn
from transformers import LlamaConfig

from vllm.attention import Attention
from vllm.compilation.decorators import support_torch_compile
from vllm.config import CacheConfig, VllmConfig
from vllm.distributed import get_pp_group, get_tensor_model_parallel_world_size
from vllm.model_executor.layers.activation import SiluAndMul
from vllm.model_executor.layers.layernorm import RMSNorm
from vllm.model_executor.layers.linear import (MergedColumnParallelLinear,
                                               QKVParallelLinear,
                                               RowParallelLinear)
from vllm.model_executor.layers.logits_processor import LogitsProcessor
from vllm.model_executor.layers.quantization import QuantizationConfig
from vllm.model_executor.layers.rotary_embedding import get_rope
from vllm.model_executor.layers.sampler import SamplerOutput, get_sampler
from vllm.model_executor.layers.vocab_parallel_embedding import (
    DEFAULT_VOCAB_PADDING_SIZE, ParallelLMHead, VocabParallelEmbedding)
from vllm.model_executor.model_loader.weight_utils import (
    default_weight_loader, maybe_remap_kv_scale_name)
from vllm.model_executor.sampling_metadata import SamplingMetadata
from vllm.sequence import IntermediateTensors

from .interfaces import SupportsLoRA, SupportsPP
from .utils import (AutoWeightsLoader, PPMissingLayer, extract_layer_index,
                    is_pp_missing_parameter,
                    make_empty_intermediate_tensors_factory, make_layers,
                    maybe_prefix)


class LlamaMLP(nn.Module):

    def __init__(
        self,
        hidden_size: int,
        intermediate_size: int,
        hidden_act: str,
        quant_config: Optional[QuantizationConfig] = None,
        bias: bool = False,
        prefix: str = "",
        reduce_results: bool = True,
    ) -> None:
        super().__init__()
        self.gate_up_proj = MergedColumnParallelLinear(
            input_size=hidden_size,
            output_sizes=[intermediate_size] * 2,
            bias=bias,
            quant_config=quant_config,
            prefix=f"{prefix}.gate_up_proj",
        )
        self.down_proj = RowParallelLinear(
            input_size=intermediate_size,
            output_size=hidden_size,
            bias=bias,
            quant_config=quant_config,
            reduce_results=reduce_results,
            prefix=f"{prefix}.down_proj",
        )
        if hidden_act != "silu":
            raise ValueError(f"Unsupported activation: {hidden_act}. "
                             "Only silu is supported for now.")
        self.act_fn = SiluAndMul()

    def forward(self, x):
        x, _ = self.gate_up_proj(x)
        x = self.act_fn(x)
        x, _ = self.down_proj(x)
        return x


class LlamaAttention(nn.Module):

    def __init__(self,
                 config: LlamaConfig,
                 hidden_size: int,
                 num_heads: int,
                 num_kv_heads: int,
                 rope_theta: float = 10000,
                 rope_scaling: Optional[Dict[str, Any]] = None,
                 max_position_embeddings: int = 8192,
                 quant_config: Optional[QuantizationConfig] = None,
                 bias: bool = False,
                 bias_o_proj: bool = False,
                 cache_config: Optional[CacheConfig] = None,
                 prefix: str = "") -> None:
        super().__init__()
        layer_idx = extract_layer_index(prefix)
        self.hidden_size = hidden_size
        tp_size = get_tensor_model_parallel_world_size()
        self.total_num_heads = num_heads
        assert self.total_num_heads % tp_size == 0
        self.num_heads = self.total_num_heads // tp_size
        self.total_num_kv_heads = num_kv_heads
        if self.total_num_kv_heads >= tp_size:
            # Number of KV heads is greater than TP size, so we partition
            # the KV heads across multiple tensor parallel GPUs.
            assert self.total_num_kv_heads % tp_size == 0
        else:
            # Number of KV heads is less than TP size, so we replicate
            # the KV heads across multiple tensor parallel GPUs.
            assert tp_size % self.total_num_kv_heads == 0
        self.num_kv_heads = max(1, self.total_num_kv_heads // tp_size)
        # MistralConfig has an optional head_dim introduced by Mistral-Nemo
        self.head_dim = getattr(config, "head_dim",
                                self.hidden_size // self.total_num_heads)
        # Phi models introduced a partial_rotary_factor parameter in the config
        partial_rotary_factor = getattr(config, "partial_rotary_factor", 1)
        self.rotary_dim = int(partial_rotary_factor * self.head_dim)
        self.q_size = self.num_heads * self.head_dim
        self.kv_size = self.num_kv_heads * self.head_dim
        self.scaling = self.head_dim**-0.5
        self.rope_theta = rope_theta
        self.max_position_embeddings = max_position_embeddings

        self.qkv_proj = QKVParallelLinear(
            hidden_size=hidden_size,
            head_size=self.head_dim,
            total_num_heads=self.total_num_heads,
            total_num_kv_heads=self.total_num_kv_heads,
            bias=bias,
            quant_config=quant_config,
            prefix=f"{prefix}.qkv_proj",
        )

        self.o_proj = RowParallelLinear(
            input_size=self.total_num_heads * self.head_dim,
            output_size=hidden_size,
            bias=bias_o_proj,
            quant_config=quant_config,
            prefix=f"{prefix}.o_proj",
        )

        is_neox_style = True
        is_gguf = quant_config and quant_config.get_name() == "gguf"
        if is_gguf and config.model_type == "llama":
            is_neox_style = False

        self.rotary_emb = get_rope(
            self.head_dim,
            rotary_dim=self.rotary_dim,
            max_position=max_position_embeddings,
            base=rope_theta,
            rope_scaling=rope_scaling,
            is_neox_style=is_neox_style,
        )

        if hasattr(config, "interleaved_sliding_window"):
            interleaved_sliding_window = config.interleaved_sliding_window
            if isinstance(interleaved_sliding_window, int):
                sliding_window = interleaved_sliding_window
            elif isinstance(interleaved_sliding_window, list):
                sw_idx = layer_idx % len(interleaved_sliding_window)
                sliding_window = interleaved_sliding_window[sw_idx]
            else:
                raise ValueError(
                    f"{type(interleaved_sliding_window)} is not supported.")
        else:
            sliding_window = None

        self.attn = Attention(
            self.num_heads,
            self.head_dim,
            self.scaling,
            num_kv_heads=self.num_kv_heads,
            cache_config=cache_config,
            quant_config=quant_config,
            per_layer_sliding_window=sliding_window,
            prefix=f"{prefix}.attn",
        )

    def forward(
        self,
        positions: torch.Tensor,
        hidden_states: torch.Tensor,
    ) -> torch.Tensor:
        qkv, _ = self.qkv_proj(hidden_states)
        q, k, v = qkv.split([self.q_size, self.kv_size, self.kv_size], dim=-1)
        q, k = self.rotary_emb(positions, q, k)
        attn_output = self.attn(q, k, v)
        output, _ = self.o_proj(attn_output)
        return output


class LlamaDecoderLayer(nn.Module):

    def __init__(
        self,
        config: LlamaConfig,
        cache_config: Optional[CacheConfig] = None,
        quant_config: Optional[QuantizationConfig] = None,
        prefix: str = "",
    ) -> None:
        super().__init__()
        self.hidden_size = config.hidden_size
        rope_theta = getattr(config, "rope_theta", 10000)
        rope_scaling = getattr(config, "rope_scaling", None)
        if rope_scaling is not None and getattr(
                config, "original_max_position_embeddings", None):
            rope_scaling["original_max_position_embeddings"] = (
                config.original_max_position_embeddings)
        max_position_embeddings = getattr(config, "max_position_embeddings",
                                          8192)
        # Support abacusai/Smaug-72B-v0.1 with attention_bias
        # Support internlm/internlm-7b with bias
        attention_bias = getattr(config, "attention_bias", False) or getattr(
            config, "bias", False)
        bias_o_proj = attention_bias
        # support internlm/internlm3-8b with qkv_bias
        if hasattr(config, 'qkv_bias'):
            attention_bias = config.qkv_bias

        self.self_attn = LlamaAttention(
            config=config,
            hidden_size=self.hidden_size,
            num_heads=config.num_attention_heads,
            num_kv_heads=getattr(config, "num_key_value_heads",
                                 config.num_attention_heads),
            rope_theta=rope_theta,
            rope_scaling=rope_scaling,
            max_position_embeddings=max_position_embeddings,
            quant_config=quant_config,
            bias=attention_bias,
            bias_o_proj=bias_o_proj,
            cache_config=cache_config,
            prefix=f"{prefix}.self_attn",
        )
        self.mlp = LlamaMLP(
            hidden_size=self.hidden_size,
            intermediate_size=config.intermediate_size,
            hidden_act=config.hidden_act,
            quant_config=quant_config,
            bias=getattr(config, "mlp_bias", False),
            prefix=f"{prefix}.mlp",
        )
        self.input_layernorm = RMSNorm(config.hidden_size,
                                       eps=config.rms_norm_eps)
        self.post_attention_layernorm = RMSNorm(config.hidden_size,
                                                eps=config.rms_norm_eps)

    def forward(
        self,
        positions: torch.Tensor,
        hidden_states: torch.Tensor,
        residual: Optional[torch.Tensor],
    ) -> Tuple[torch.Tensor, torch.Tensor]:
        # Self Attention
        if residual is None:
            residual = hidden_states
            hidden_states = self.input_layernorm(hidden_states)
        else:
            hidden_states, residual = self.input_layernorm(
                hidden_states, residual)
        hidden_states = self.self_attn(positions=positions,
                                       hidden_states=hidden_states)

        # Fully Connected
        hidden_states, residual = self.post_attention_layernorm(
            hidden_states, residual)
        hidden_states = self.mlp(hidden_states)
        return hidden_states, residual


@support_torch_compile
class LlamaModel(nn.Module):

    def __init__(self,
                 *,
                 vllm_config: VllmConfig,
                 prefix: str = "",
                 layer_type: type[nn.Module] = LlamaDecoderLayer):
        super().__init__()

        config = vllm_config.model_config.hf_config
        cache_config = vllm_config.cache_config
        quant_config = vllm_config.quant_config
        lora_config = vllm_config.lora_config

        self.config = config
        self.quant_config = quant_config
        lora_vocab = (lora_config.lora_extra_vocab_size *
                      (lora_config.max_loras or 1)) if lora_config else 0
        self.vocab_size = config.vocab_size + lora_vocab
        self.org_vocab_size = config.vocab_size
        if get_pp_group().is_first_rank or (config.tie_word_embeddings
                                            and get_pp_group().is_last_rank):
            self.embed_tokens = VocabParallelEmbedding(
                self.vocab_size,
                config.hidden_size,
                org_num_embeddings=config.vocab_size,
                quant_config=quant_config,
            )
        else:
            self.embed_tokens = PPMissingLayer()
        self.start_layer, self.end_layer, self.layers = make_layers(
            config.num_hidden_layers,
            lambda prefix: layer_type(config=config,
                                      cache_config=cache_config,
                                      quant_config=quant_config,
                                      prefix=prefix),
            prefix=f"{prefix}.layers",
        )
        if get_pp_group().is_last_rank:
            self.norm = RMSNorm(config.hidden_size, eps=config.rms_norm_eps)
        else:
            self.norm = PPMissingLayer()

        self.make_empty_intermediate_tensors = (
            make_empty_intermediate_tensors_factory(
                ["hidden_states", "residual"], config.hidden_size))

    def get_input_embeddings(self, input_ids: torch.Tensor) -> torch.Tensor:
        return self.embed_tokens(input_ids)

    def forward(
        self,
        input_ids: Optional[torch.Tensor],
        positions: torch.Tensor,
        intermediate_tensors: Optional[IntermediateTensors],
        inputs_embeds: Optional[torch.Tensor] = None,
    ) -> Union[torch.Tensor, IntermediateTensors]:
        if get_pp_group().is_first_rank:
            if inputs_embeds is not None:
                hidden_states = inputs_embeds
            else:
                hidden_states = self.get_input_embeddings(input_ids)
            residual = None
        else:
            assert intermediate_tensors is not None
            hidden_states = intermediate_tensors["hidden_states"]
            residual = intermediate_tensors["residual"]

        for layer in self.layers[self.start_layer:self.end_layer]:
            hidden_states, residual = layer(positions, hidden_states, residual)

        if not get_pp_group().is_last_rank:
            return IntermediateTensors({
                "hidden_states": hidden_states,
                "residual": residual
            })

        hidden_states, _ = self.norm(hidden_states, residual)
        return hidden_states

    def load_weights(self, weights: Iterable[Tuple[str,
                                                   torch.Tensor]]) -> Set[str]:
        stacked_params_mapping = [
            # (param_name, shard_name, shard_id)
            (".qkv_proj", ".q_proj", "q"),
            (".qkv_proj", ".k_proj", "k"),
            (".qkv_proj", ".v_proj", "v"),
            (".gate_up_proj", ".gate_proj", 0),
            (".gate_up_proj", ".up_proj", 1),
        ]
        params_dict = dict(self.named_parameters())
        loaded_params: Set[str] = set()
        for name, loaded_weight in weights:
            if "rotary_emb.inv_freq" in name:
                continue
            if ("rotary_emb.cos_cached" in name
                    or "rotary_emb.sin_cached" in name):
                # Models trained using ColossalAI may include these tensors in
                # the checkpoint. Skip them.
                continue
            if (self.quant_config is not None and
                (scale_name := self.quant_config.get_cache_scale(name))):
                # Loading kv cache quantization scales
                param = params_dict[scale_name]
                weight_loader = getattr(param, "weight_loader",
                                        default_weight_loader)
                loaded_weight = (loaded_weight if loaded_weight.dim() == 0 else
                                 loaded_weight[0])
                weight_loader(param, loaded_weight)
                loaded_params.add(scale_name)
                continue
            if "scale" in name:
                # Remapping the name of FP8 kv-scale.
                name = maybe_remap_kv_scale_name(name, params_dict)
                if name is None:
                    continue
            for param_name, weight_name, shard_id in stacked_params_mapping:
                if weight_name not in name:
                    continue
                name = name.replace(weight_name, param_name)
                # Skip loading extra bias for GPTQ models.
                if name.endswith(".bias") and name not in params_dict:
                    continue

                if is_pp_missing_parameter(name, self):
                    continue

                param = params_dict[name]
                weight_loader = param.weight_loader
                weight_loader(param, loaded_weight, shard_id)
                break
            else:
                # Skip loading extra bias for GPTQ models.
                if name.endswith(".bias") and name not in params_dict:
                    continue

                if is_pp_missing_parameter(name, self):
                    continue

                param = params_dict[name]
                weight_loader = getattr(param, "weight_loader",
                                        default_weight_loader)
                weight_loader(param, loaded_weight)
            loaded_params.add(name)
        return loaded_params


class LlamaForCausalLM(nn.Module, SupportsLoRA, SupportsPP):
    packed_modules_mapping = {
        "qkv_proj": ["q_proj", "k_proj", "v_proj"],
        "gate_up_proj": ["gate_proj", "up_proj"]
    }

    # LoRA specific attributes
    embedding_modules = {
        "embed_tokens": "input_embeddings",
        "lm_head": "output_embeddings"
    }
    embedding_padding_modules = ["lm_head"]

    # Mistral/Llama models can also be loaded with --load-format mistral
    # from consolidated.safetensors checkpoints
    mistral_mapping = {
        "layers": "model.layers",
        "attention": "self_attn",
        "qscale_act": "input_scale",
        "qscale_weight": "weight_scale",
        "kv_fake_quantizer.qscale_act": "kv_scale",
        "wq": "q_proj",
        "wk": "k_proj",
        "wv": "v_proj",
        "wo": "o_proj",
        "attention_norm": "input_layernorm",
        "feed_forward": "mlp",
        "w1": "gate_proj",
        "w2": "down_proj",
        "w3": "up_proj",
        "ffn_norm": "post_attention_layernorm",
        "tok_embeddings": "model.embed_tokens",
        "output": "lm_head",
        "norm": "model.norm",
    }

    def __init__(self,
                 *,
                 vllm_config: VllmConfig,
                 prefix: str = "",
<<<<<<< HEAD
                 layer_type: Type[LlamaDecoderLayer] = LlamaDecoderLayer):
=======
                 layer_type: type[nn.Module] = LlamaDecoderLayer):
>>>>>>> dc1b4a6f
        super().__init__()
        config = vllm_config.model_config.hf_config
        quant_config = vllm_config.quant_config
        lora_config = vllm_config.lora_config
        self.config = config
        self.lora_config = lora_config

        self.model = self._init_model(vllm_config=vllm_config,
                                      prefix=maybe_prefix(prefix, "model"),
                                      layer_type=layer_type)

        if get_pp_group().is_last_rank:
            self.unpadded_vocab_size = config.vocab_size
            if lora_config:
                self.unpadded_vocab_size += lora_config.lora_extra_vocab_size
            self.lm_head = ParallelLMHead(
                self.unpadded_vocab_size,
                config.hidden_size,
                org_num_embeddings=config.vocab_size,
                padding_size=(
                    DEFAULT_VOCAB_PADDING_SIZE
                    # We need bigger padding if using lora for kernel
                    # compatibility
                    if not lora_config else
                    lora_config.lora_vocab_padding_size),
                quant_config=quant_config,
                prefix=maybe_prefix(prefix, "lm_head"),
            )
            if config.tie_word_embeddings:
                self.lm_head = self.lm_head.tie_weights(
                    self.model.embed_tokens)

            logit_scale = getattr(config, "logit_scale", 1.0)
            self.logits_processor = LogitsProcessor(self.unpadded_vocab_size,
                                                    config.vocab_size,
                                                    logit_scale)
        else:
            self.lm_head = PPMissingLayer()

        self.sampler = get_sampler()

        self.make_empty_intermediate_tensors = (
            self.model.make_empty_intermediate_tensors)

    def _init_model(self,
                    vllm_config: VllmConfig,
                    prefix: str = "",
<<<<<<< HEAD
                    layer_type: Type[LlamaDecoderLayer] = LlamaDecoderLayer):
=======
                    layer_type: type[nn.Module] = LlamaDecoderLayer):
>>>>>>> dc1b4a6f
        return LlamaModel(vllm_config=vllm_config,
                          prefix=prefix,
                          layer_type=layer_type)

    def get_input_embeddings(self, input_ids: torch.Tensor) -> torch.Tensor:
        return self.model.get_input_embeddings(input_ids)

    def forward(
        self,
        input_ids: torch.Tensor,
        positions: torch.Tensor,
        intermediate_tensors: Optional[IntermediateTensors] = None,
        inputs_embeds: Optional[torch.Tensor] = None,
    ) -> Union[torch.Tensor, IntermediateTensors]:
        model_output = self.model(input_ids, positions, intermediate_tensors,
                                  inputs_embeds)
        return model_output

    def compute_logits(
        self,
        hidden_states: torch.Tensor,
        sampling_metadata: SamplingMetadata,
    ) -> Optional[torch.Tensor]:
        logits = self.logits_processor(self.lm_head, hidden_states,
                                       sampling_metadata)
        return logits

    def sample(self, logits: torch.Tensor,
               sampling_metadata: SamplingMetadata) -> Optional[SamplerOutput]:
        next_tokens = self.sampler(logits, sampling_metadata)
        return next_tokens

    def load_weights(self, weights: Iterable[Tuple[str,
                                                   torch.Tensor]]) -> Set[str]:
        loader = AutoWeightsLoader(
            self,
            skip_prefixes=(["lm_head."]
                           if self.config.tie_word_embeddings else None),
        )
        return loader.load_weights(
            self.maybe_remap_mistral(name, loaded_weight)
            for name, loaded_weight in weights)

    # This function is used to remap the mistral format as
    # used by Mistral and Llama <=2
    def maybe_remap_mistral(
        self,
        name: str,
        loaded_weight: torch.Tensor,
    ) -> Tuple[str, torch.Tensor]:

        def permute(w: torch.Tensor, n_heads: int):
            attn_in = self.config.head_dim * n_heads
            attn_out = self.config.hidden_size

            return w.view(n_heads, attn_in // n_heads // 2, 2,
                          attn_out).transpose(1, 2).reshape(attn_in, attn_out)

        mapping = self.mistral_mapping
        modules = name.split(".")

        # rotary embeds should be sliced
        if "wk" in modules and modules[-1] == "weight":
            loaded_weight = permute(loaded_weight,
                                    self.config.num_key_value_heads)
        elif "wq" in modules and modules[-1] == "weight":
            loaded_weight = permute(loaded_weight,
                                    self.config.num_attention_heads)

        num_modules = len(modules)
        for i in range(num_modules):
            item = modules[i]
            next_item = modules[i + 1] if i < num_modules - 1 else None

            combined_item = (f"{item}.{next_item}"
                             if next_item is not None else None)

            if combined_item in mapping:
                name = name.replace(combined_item, mapping[combined_item])
            elif item in mapping and mapping[item] not in name:
                name = name.replace(item, mapping[item])

        return name, loaded_weight<|MERGE_RESOLUTION|>--- conflicted
+++ resolved
@@ -475,11 +475,7 @@
                  *,
                  vllm_config: VllmConfig,
                  prefix: str = "",
-<<<<<<< HEAD
-                 layer_type: Type[LlamaDecoderLayer] = LlamaDecoderLayer):
-=======
                  layer_type: type[nn.Module] = LlamaDecoderLayer):
->>>>>>> dc1b4a6f
         super().__init__()
         config = vllm_config.model_config.hf_config
         quant_config = vllm_config.quant_config
@@ -527,11 +523,7 @@
     def _init_model(self,
                     vllm_config: VllmConfig,
                     prefix: str = "",
-<<<<<<< HEAD
-                    layer_type: Type[LlamaDecoderLayer] = LlamaDecoderLayer):
-=======
                     layer_type: type[nn.Module] = LlamaDecoderLayer):
->>>>>>> dc1b4a6f
         return LlamaModel(vllm_config=vllm_config,
                           prefix=prefix,
                           layer_type=layer_type)
