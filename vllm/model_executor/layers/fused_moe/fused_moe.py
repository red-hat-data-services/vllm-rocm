--- conflicted
+++ resolved
@@ -982,16 +982,10 @@
                           block_shape: Optional[List[int]] = None) -> None:
     fused_experts_impl(hidden_states, w1, w2, topk_weights, topk_ids, True,
                        activation, apply_router_weight_on_input, use_fp8_w8a8,
-<<<<<<< HEAD
-                       use_int8_w8a16, use_int4_w4a16, global_num_experts,
-                       expert_map, w1_scale, w2_scale, w1_zp, w2_zp, a1_scale,
-                       a2_scale, block_shape)
-=======
                        use_int8_w8a8, use_int8_w8a16, use_int4_w4a16,
                        per_channel_quant, global_num_experts, expert_map,
                        w1_scale, w2_scale, w1_zp, w2_zp, a1_scale, a2_scale,
                        block_shape)
->>>>>>> dc1b4a6f
 
 
 def inplace_fused_experts_fake(
@@ -1052,12 +1046,8 @@
         block_shape: Optional[List[int]] = None) -> torch.Tensor:
     return fused_experts_impl(hidden_states, w1, w2, topk_weights, topk_ids,
                               False, activation, apply_router_weight_on_input,
-<<<<<<< HEAD
-                              use_fp8_w8a8, use_int8_w8a16, use_int4_w4a16,
-=======
                               use_fp8_w8a8, use_int8_w8a8, use_int8_w8a16,
                               use_int4_w4a16, per_channel_quant,
->>>>>>> dc1b4a6f
                               global_num_experts, expert_map, w1_scale,
                               w2_scale, w1_zp, w2_zp, a1_scale, a2_scale,
                               block_shape)
