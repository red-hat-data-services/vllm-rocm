--- conflicted
+++ resolved
@@ -292,11 +292,8 @@
             activation=activation,
             apply_router_weight_on_input=apply_router_weight_on_input,
             use_fp8_w8a8=True,
-<<<<<<< HEAD
-=======
             per_channel_quant=self.weight_quant.strategy ==
             QuantizationStrategy.CHANNEL,
->>>>>>> dc1b4a6f
             global_num_experts=global_num_experts,
             expert_map=expert_map,
             w1_scale=layer.w13_weight_scale,
